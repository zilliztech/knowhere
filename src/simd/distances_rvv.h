// Copyright (C) 2019-2023 Zilliz. All rights reserved.
//
// Licensed under the Apache License, Version 2.0 (the "License"); you may not use this file except in compliance
// with the License. You may obtain a copy of the License at
//
// http://www.apache.org/licenses/LICENSE-2.0
//
// Unless required by applicable law or agreed to in writing, software distributed under the License is distributed on
// an "AS IS" BASIS, WITHOUT WARRANTIES OR CONDITIONS OF ANY KIND, either express or implied. See the License for the
// specific language governing permissions and limitations under the License.

#pragma once

#include <cstdint>
#include <cstdio>

#include "hook.h"
#include "knowhere/operands.h"

namespace faiss {

float
fvec_inner_product_rvv(const float* x, const float* y, size_t d);

float
fvec_L2sqr_rvv(const float* x, const float* y, size_t d);

float
fvec_L1_rvv(const float* x, const float* y, size_t d);

float
fvec_Linf_rvv(const float* x, const float* y, size_t d);

float
fvec_norm_L2sqr_rvv(const float* x, size_t d);

void
fvec_L2sqr_ny_rvv(float* dis, const float* x, const float* y, size_t d, size_t ny);

void
fvec_inner_products_ny_rvv(float* ip, const float* x, const float* y, size_t d, size_t ny);

void
fvec_madd_rvv(size_t n, const float* a, float bf, const float* b, float* c);

int
fvec_madd_and_argmin_rvv(size_t n, const float* a, float bf, const float* b, float* c);

void
fvec_inner_product_batch_4_rvv(const float* x, const float* y0, const float* y1, const float* y2, const float* y3,
                               size_t d, float& dis0, float& dis1, float& dis2, float& dis3);

void
fvec_L2sqr_batch_4_rvv(const float* x, const float* y0, const float* y1, const float* y2, const float* y3, size_t d,
                       float& dis0, float& dis1, float& dis2, float& dis3);

int32_t
ivec_inner_product_rvv(const int8_t* x, const int8_t* y, size_t d);

int32_t
ivec_L2sqr_rvv(const int8_t* x, const int8_t* y, size_t d);

float
int8_vec_inner_product_rvv(const int8_t* x, const int8_t* y, size_t d);

float
int8_vec_L2sqr_rvv(const int8_t* x, const int8_t* y, size_t d);

float
int8_vec_norm_L2sqr_rvv(const int8_t* x, size_t d);

void
int8_vec_inner_product_batch_4_rvv(const int8_t* x, const int8_t* y0, const int8_t* y1, const int8_t* y2,
                                   const int8_t* y3, size_t d, float& dis0, float& dis1, float& dis2, float& dis3);
void
int8_vec_L2sqr_batch_4_rvv(const int8_t* x, const int8_t* y0, const int8_t* y1, const int8_t* y2, const int8_t* y3,
                           size_t d, float& dis0, float& dis1, float& dis2, float& dis3);

float
bf16_vec_inner_product_rvv(const knowhere::bf16* x, const knowhere::bf16* y, size_t d);

float
bf16_vec_L2sqr_rvv(const knowhere::bf16* x, const knowhere::bf16* y, size_t d);

float
bf16_vec_norm_L2sqr_rvv(const knowhere::bf16* x, size_t d);
<<<<<<< HEAD
void
bf16_vec_inner_product_batch_4_rvv(const knowhere::bf16* x, const knowhere::bf16* y0, const knowhere::bf16* y1,
                                   const knowhere::bf16* y2, const knowhere::bf16* y3, size_t d, float& dis0,
                                   float& dis1, float& dis2, float& dis3);
void
bf16_vec_L2sqr_batch_4_rvv(const knowhere::bf16* x, const knowhere::bf16* y0, const knowhere::bf16* y1,
                            const knowhere::bf16* y2, const knowhere::bf16* y3, size_t d, float& dis0, float& dis1,
                            float& dis2, float& dis3);
=======
>>>>>>> 362aa880
}  // namespace faiss<|MERGE_RESOLUTION|>--- conflicted
+++ resolved
@@ -84,7 +84,6 @@
 
 float
 bf16_vec_norm_L2sqr_rvv(const knowhere::bf16* x, size_t d);
-<<<<<<< HEAD
 void
 bf16_vec_inner_product_batch_4_rvv(const knowhere::bf16* x, const knowhere::bf16* y0, const knowhere::bf16* y1,
                                    const knowhere::bf16* y2, const knowhere::bf16* y3, size_t d, float& dis0,
@@ -93,6 +92,12 @@
 bf16_vec_L2sqr_batch_4_rvv(const knowhere::bf16* x, const knowhere::bf16* y0, const knowhere::bf16* y1,
                             const knowhere::bf16* y2, const knowhere::bf16* y3, size_t d, float& dis0, float& dis1,
                             float& dis2, float& dis3);
-=======
->>>>>>> 362aa880
+float
+bf16_vec_inner_product_rvv(const knowhere::bf16* x, const knowhere::bf16* y, size_t d);
+
+float
+bf16_vec_L2sqr_rvv(const knowhere::bf16* x, const knowhere::bf16* y, size_t d);
+
+float
+bf16_vec_norm_L2sqr_rvv(const knowhere::bf16* x, size_t d);
 }  // namespace faiss