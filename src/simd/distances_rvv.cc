// Copyright (C) 2019-2023 Zilliz. All rights reserved.
//
// Licensed under the Apache License, Version 2.0 (the "License"); you may not use this file except in compliance
// with the License. You may obtain a copy of the License at
//
// http://www.apache.org/licenses/LICENSE-2.0
//
// Unless required by applicable law or agreed to in writing, software distributed under the License is distributed on
// an "AS IS" BASIS, WITHOUT WARRANTIES OR CONDITIONS OF ANY KIND, either express or implied. See the License for the
// specific language governing permissions and limitations under the License.

#if defined(__riscv_vector)

#include "distances_rvv.h"

#include <math.h>
#include <riscv_vector.h>

namespace faiss {

// =================== float distances ===================
float
fvec_inner_product_rvv(const float* x, const float* y, size_t d) {
    size_t vlmax = __riscv_vsetvlmax_e32m2();  // Use m2 to support 4-way parallelism

    // 4 accumulators
    vfloat32m2_t vacc0 = __riscv_vfmv_v_f_f32m2(0.0f, vlmax);
    vfloat32m2_t vacc1 = __riscv_vfmv_v_f_f32m2(0.0f, vlmax);
    vfloat32m2_t vacc2 = __riscv_vfmv_v_f_f32m2(0.0f, vlmax);
    vfloat32m2_t vacc3 = __riscv_vfmv_v_f_f32m2(0.0f, vlmax);

    size_t offset = 0;

    // 4-way unrolled loop
    while (d >= 4 * vlmax) {
        size_t vl = vlmax;

        vfloat32m2_t vx0 = __riscv_vle32_v_f32m2(x + offset, vl);
        vfloat32m2_t vy0 = __riscv_vle32_v_f32m2(y + offset, vl);
        vfloat32m2_t vx1 = __riscv_vle32_v_f32m2(x + offset + vl, vl);
        vfloat32m2_t vy1 = __riscv_vle32_v_f32m2(y + offset + vl, vl);
        vfloat32m2_t vx2 = __riscv_vle32_v_f32m2(x + offset + 2 * vl, vl);
        vfloat32m2_t vy2 = __riscv_vle32_v_f32m2(y + offset + 2 * vl, vl);
        vfloat32m2_t vx3 = __riscv_vle32_v_f32m2(x + offset + 3 * vl, vl);
        vfloat32m2_t vy3 = __riscv_vle32_v_f32m2(y + offset + 3 * vl, vl);

        // Parallel FMACC operations
        vacc0 = __riscv_vfmacc_vv_f32m2_tu(vacc0, vx0, vy0, vl);
        vacc1 = __riscv_vfmacc_vv_f32m2_tu(vacc1, vx1, vy1, vl);
        vacc2 = __riscv_vfmacc_vv_f32m2_tu(vacc2, vx2, vy2, vl);
        vacc3 = __riscv_vfmacc_vv_f32m2_tu(vacc3, vx3, vy3, vl);

        offset += 4 * vl;
        d -= 4 * vl;
    }

    // Merge accumulators
    vacc0 = __riscv_vfadd_vv_f32m2(vacc0, vacc1, vlmax);
    vacc2 = __riscv_vfadd_vv_f32m2(vacc2, vacc3, vlmax);
    vacc0 = __riscv_vfadd_vv_f32m2(vacc0, vacc2, vlmax);

    // Handle remaining elements
    while (d > 0) {
        size_t vl = __riscv_vsetvl_e32m2(d);
        vfloat32m2_t vx = __riscv_vle32_v_f32m2(x + offset, vl);
        vfloat32m2_t vy = __riscv_vle32_v_f32m2(y + offset, vl);
        vacc0 = __riscv_vfmacc_vv_f32m2_tu(vacc0, vx, vy, vl);

        offset += vl;
        d -= vl;
    }

    // Final reduction
    vfloat32m1_t sum_scalar = __riscv_vfmv_s_f_f32m1(0.0f, 1);
    sum_scalar = __riscv_vfredusum_vs_f32m2_f32m1(vacc0, sum_scalar, vlmax);

    return __riscv_vfmv_f_s_f32m1_f32(sum_scalar);
}

float
fvec_L2sqr_rvv(const float* x, const float* y, size_t d) {
    size_t vlmax = __riscv_vsetvlmax_e32m2();
    vfloat32m2_t vacc0 = __riscv_vfmv_v_f_f32m2(0.0f, vlmax);
    vfloat32m2_t vacc1 = __riscv_vfmv_v_f_f32m2(0.0f, vlmax);
    vfloat32m2_t vacc2 = __riscv_vfmv_v_f_f32m2(0.0f, vlmax);
    vfloat32m2_t vacc3 = __riscv_vfmv_v_f_f32m2(0.0f, vlmax);
    size_t offset = 0;
    while (d >= 4 * vlmax) {
        size_t vl = vlmax;
        vfloat32m2_t vx0 = __riscv_vle32_v_f32m2(x + offset, vl);
        vfloat32m2_t vy0 = __riscv_vle32_v_f32m2(y + offset, vl);
        vfloat32m2_t vx1 = __riscv_vle32_v_f32m2(x + offset + vl, vl);
        vfloat32m2_t vy1 = __riscv_vle32_v_f32m2(y + offset + vl, vl);
        vfloat32m2_t vx2 = __riscv_vle32_v_f32m2(x + offset + 2 * vl, vl);
        vfloat32m2_t vy2 = __riscv_vle32_v_f32m2(y + offset + 2 * vl, vl);
        vfloat32m2_t vx3 = __riscv_vle32_v_f32m2(x + offset + 3 * vl, vl);
        vfloat32m2_t vy3 = __riscv_vle32_v_f32m2(y + offset + 3 * vl, vl);
        vfloat32m2_t vtmp0 = __riscv_vfsub_vv_f32m2(vx0, vy0, vl);
        vfloat32m2_t vtmp1 = __riscv_vfsub_vv_f32m2(vx1, vy1, vl);
        vfloat32m2_t vtmp2 = __riscv_vfsub_vv_f32m2(vx2, vy2, vl);
        vfloat32m2_t vtmp3 = __riscv_vfsub_vv_f32m2(vx3, vy3, vl);
        vacc0 = __riscv_vfmacc_vv_f32m2_tu(vacc0, vtmp0, vtmp0, vl);
        vacc1 = __riscv_vfmacc_vv_f32m2_tu(vacc1, vtmp1, vtmp1, vl);
        vacc2 = __riscv_vfmacc_vv_f32m2_tu(vacc2, vtmp2, vtmp2, vl);
        vacc3 = __riscv_vfmacc_vv_f32m2_tu(vacc3, vtmp3, vtmp3, vl);
        offset += 4 * vl;
        d -= 4 * vl;
    }
    vacc0 = __riscv_vfadd_vv_f32m2(vacc0, vacc1, vlmax);
    vacc2 = __riscv_vfadd_vv_f32m2(vacc2, vacc3, vlmax);
    vacc0 = __riscv_vfadd_vv_f32m2(vacc0, vacc2, vlmax);
    while (d > 0) {
        size_t vl = __riscv_vsetvl_e32m2(d);
        vfloat32m2_t vx = __riscv_vle32_v_f32m2(x + offset, vl);
        vfloat32m2_t vy = __riscv_vle32_v_f32m2(y + offset, vl);
        vfloat32m2_t vtmp = __riscv_vfsub_vv_f32m2(vx, vy, vl);
        vacc0 = __riscv_vfmacc_vv_f32m2_tu(vacc0, vtmp, vtmp, vl);
        offset += vl;
        d -= vl;
    }
    vfloat32m1_t sum_scalar = __riscv_vfmv_s_f_f32m1(0.0f, 1);
    sum_scalar = __riscv_vfredusum_vs_f32m2_f32m1(vacc0, sum_scalar, vlmax);
    return __riscv_vfmv_f_s_f32m1_f32(sum_scalar);
}

float
fvec_L1_rvv(const float* x, const float* y, size_t d) {
    size_t vlmax = __riscv_vsetvlmax_e32m2();
    vfloat32m2_t vacc0 = __riscv_vfmv_v_f_f32m2(0.0f, vlmax);
    vfloat32m2_t vacc1 = __riscv_vfmv_v_f_f32m2(0.0f, vlmax);
    vfloat32m2_t vacc2 = __riscv_vfmv_v_f_f32m2(0.0f, vlmax);
    vfloat32m2_t vacc3 = __riscv_vfmv_v_f_f32m2(0.0f, vlmax);
    size_t offset = 0;
    while (d >= 4 * vlmax) {
        size_t vl = vlmax;
        vfloat32m2_t vx0 = __riscv_vle32_v_f32m2(x + offset, vl);
        vfloat32m2_t vy0 = __riscv_vle32_v_f32m2(y + offset, vl);
        vfloat32m2_t vx1 = __riscv_vle32_v_f32m2(x + offset + vl, vl);
        vfloat32m2_t vy1 = __riscv_vle32_v_f32m2(y + offset + vl, vl);
        vfloat32m2_t vx2 = __riscv_vle32_v_f32m2(x + offset + 2 * vl, vl);
        vfloat32m2_t vy2 = __riscv_vle32_v_f32m2(y + offset + 2 * vl, vl);
        vfloat32m2_t vx3 = __riscv_vle32_v_f32m2(x + offset + 3 * vl, vl);
        vfloat32m2_t vy3 = __riscv_vle32_v_f32m2(y + offset + 3 * vl, vl);
        vfloat32m2_t vtmp0 = __riscv_vfabs_v_f32m2(__riscv_vfsub_vv_f32m2(vx0, vy0, vl), vl);
        vfloat32m2_t vtmp1 = __riscv_vfabs_v_f32m2(__riscv_vfsub_vv_f32m2(vx1, vy1, vl), vl);
        vfloat32m2_t vtmp2 = __riscv_vfabs_v_f32m2(__riscv_vfsub_vv_f32m2(vx2, vy2, vl), vl);
        vfloat32m2_t vtmp3 = __riscv_vfabs_v_f32m2(__riscv_vfsub_vv_f32m2(vx3, vy3, vl), vl);
        vacc0 = __riscv_vfadd_vv_f32m2(vacc0, vtmp0, vl);
        vacc1 = __riscv_vfadd_vv_f32m2(vacc1, vtmp1, vl);
        vacc2 = __riscv_vfadd_vv_f32m2(vacc2, vtmp2, vl);
        vacc3 = __riscv_vfadd_vv_f32m2(vacc3, vtmp3, vl);
        offset += 4 * vl;
        d -= 4 * vl;
    }
    vacc0 = __riscv_vfadd_vv_f32m2(vacc0, vacc1, vlmax);
    vacc2 = __riscv_vfadd_vv_f32m2(vacc2, vacc3, vlmax);
    vacc0 = __riscv_vfadd_vv_f32m2(vacc0, vacc2, vlmax);
    while (d > 0) {
        size_t vl = __riscv_vsetvl_e32m2(d);
        vfloat32m2_t vx = __riscv_vle32_v_f32m2(x + offset, vl);
        vfloat32m2_t vy = __riscv_vle32_v_f32m2(y + offset, vl);
        vfloat32m2_t vtmp = __riscv_vfabs_v_f32m2(__riscv_vfsub_vv_f32m2(vx, vy, vl), vl);
        vacc0 = __riscv_vfadd_vv_f32m2(vacc0, vtmp, vl);
        offset += vl;
        d -= vl;
    }
    vfloat32m1_t sum_scalar = __riscv_vfmv_s_f_f32m1(0.0f, 1);
    sum_scalar = __riscv_vfredusum_vs_f32m2_f32m1(vacc0, sum_scalar, vlmax);
    return __riscv_vfmv_f_s_f32m1_f32(sum_scalar);
}

float
fvec_Linf_rvv(const float* x, const float* y, size_t d) {
    size_t vlmax = __riscv_vsetvlmax_e32m2();
    vfloat32m2_t vmax0 = __riscv_vfmv_v_f_f32m2(0.0f, vlmax);
    vfloat32m2_t vmax1 = __riscv_vfmv_v_f_f32m2(0.0f, vlmax);
    vfloat32m2_t vmax2 = __riscv_vfmv_v_f_f32m2(0.0f, vlmax);
    vfloat32m2_t vmax3 = __riscv_vfmv_v_f_f32m2(0.0f, vlmax);
    size_t offset = 0;
    while (d >= 4 * vlmax) {
        size_t vl = vlmax;
        vfloat32m2_t vx0 = __riscv_vle32_v_f32m2(x + offset, vl);
        vfloat32m2_t vy0 = __riscv_vle32_v_f32m2(y + offset, vl);
        vfloat32m2_t vx1 = __riscv_vle32_v_f32m2(x + offset + vl, vl);
        vfloat32m2_t vy1 = __riscv_vle32_v_f32m2(y + offset + vl, vl);
        vfloat32m2_t vx2 = __riscv_vle32_v_f32m2(x + offset + 2 * vl, vl);
        vfloat32m2_t vy2 = __riscv_vle32_v_f32m2(y + offset + 2 * vl, vl);
        vfloat32m2_t vx3 = __riscv_vle32_v_f32m2(x + offset + 3 * vl, vl);
        vfloat32m2_t vy3 = __riscv_vle32_v_f32m2(y + offset + 3 * vl, vl);
        vfloat32m2_t vtmp0 = __riscv_vfabs_v_f32m2(__riscv_vfsub_vv_f32m2(vx0, vy0, vl), vl);
        vfloat32m2_t vtmp1 = __riscv_vfabs_v_f32m2(__riscv_vfsub_vv_f32m2(vx1, vy1, vl), vl);
        vfloat32m2_t vtmp2 = __riscv_vfabs_v_f32m2(__riscv_vfsub_vv_f32m2(vx2, vy2, vl), vl);
        vfloat32m2_t vtmp3 = __riscv_vfabs_v_f32m2(__riscv_vfsub_vv_f32m2(vx3, vy3, vl), vl);
        vmax0 = __riscv_vfmax_vv_f32m2(vmax0, vtmp0, vl);
        vmax1 = __riscv_vfmax_vv_f32m2(vmax1, vtmp1, vl);
        vmax2 = __riscv_vfmax_vv_f32m2(vmax2, vtmp2, vl);
        vmax3 = __riscv_vfmax_vv_f32m2(vmax3, vtmp3, vl);
        offset += 4 * vl;
        d -= 4 * vl;
    }
    vmax0 = __riscv_vfmax_vv_f32m2(vmax0, vmax1, vlmax);
    vmax2 = __riscv_vfmax_vv_f32m2(vmax2, vmax3, vlmax);
    vmax0 = __riscv_vfmax_vv_f32m2(vmax0, vmax2, vlmax);
    while (d > 0) {
        size_t vl = __riscv_vsetvl_e32m2(d);
        vfloat32m2_t vx = __riscv_vle32_v_f32m2(x + offset, vl);
        vfloat32m2_t vy = __riscv_vle32_v_f32m2(y + offset, vl);
        vfloat32m2_t vtmp = __riscv_vfabs_v_f32m2(__riscv_vfsub_vv_f32m2(vx, vy, vl), vl);
        vmax0 = __riscv_vfmax_vv_f32m2(vmax0, vtmp, vl);
        offset += vl;
        d -= vl;
    }
    vfloat32m1_t max_scalar = __riscv_vfmv_s_f_f32m1(0.0f, 1);
    max_scalar = __riscv_vfredmax_vs_f32m2_f32m1(vmax0, max_scalar, vlmax);
    return __riscv_vfmv_f_s_f32m1_f32(max_scalar);
}

float
fvec_norm_L2sqr_rvv(const float* x, size_t d) {
    size_t vlmax = __riscv_vsetvlmax_e32m2();
    vfloat32m2_t vacc0 = __riscv_vfmv_v_f_f32m2(0.0f, vlmax);
    vfloat32m2_t vacc1 = __riscv_vfmv_v_f_f32m2(0.0f, vlmax);
    vfloat32m2_t vacc2 = __riscv_vfmv_v_f_f32m2(0.0f, vlmax);
    vfloat32m2_t vacc3 = __riscv_vfmv_v_f_f32m2(0.0f, vlmax);
    size_t offset = 0;
    while (d >= 4 * vlmax) {
        size_t vl = vlmax;
        vfloat32m2_t vx0 = __riscv_vle32_v_f32m2(x + offset, vl);
        vfloat32m2_t vx1 = __riscv_vle32_v_f32m2(x + offset + vl, vl);
        vfloat32m2_t vx2 = __riscv_vle32_v_f32m2(x + offset + 2 * vl, vl);
        vfloat32m2_t vx3 = __riscv_vle32_v_f32m2(x + offset + 3 * vl, vl);
        vacc0 = __riscv_vfmacc_vv_f32m2_tu(vacc0, vx0, vx0, vl);
        vacc1 = __riscv_vfmacc_vv_f32m2_tu(vacc1, vx1, vx1, vl);
        vacc2 = __riscv_vfmacc_vv_f32m2_tu(vacc2, vx2, vx2, vl);
        vacc3 = __riscv_vfmacc_vv_f32m2_tu(vacc3, vx3, vx3, vl);
        offset += 4 * vl;
        d -= 4 * vl;
    }
    vacc0 = __riscv_vfadd_vv_f32m2(vacc0, vacc1, vlmax);
    vacc2 = __riscv_vfadd_vv_f32m2(vacc2, vacc3, vlmax);
    vacc0 = __riscv_vfadd_vv_f32m2(vacc0, vacc2, vlmax);
    while (d > 0) {
        size_t vl = __riscv_vsetvl_e32m2(d);
        vfloat32m2_t vx = __riscv_vle32_v_f32m2(x + offset, vl);
        vacc0 = __riscv_vfmacc_vv_f32m2_tu(vacc0, vx, vx, vl);
        offset += vl;
        d -= vl;
    }
    vfloat32m1_t sum_scalar = __riscv_vfmv_s_f_f32m1(0.0f, 1);
    sum_scalar = __riscv_vfredusum_vs_f32m2_f32m1(vacc0, sum_scalar, vlmax);
    return __riscv_vfmv_f_s_f32m1_f32(sum_scalar);
}

void
fvec_L2sqr_ny_rvv(float* dis, const float* x, const float* y, size_t d, size_t ny) {
    for (size_t i = 0; i < ny; ++i) {
        dis[i] = fvec_L2sqr_rvv(x, y, d);
        y += d;
    }
}

void
fvec_inner_products_ny_rvv(float* ip, const float* x, const float* y, size_t d, size_t ny) {
    for (size_t i = 0; i < ny; ++i) {
        ip[i] = fvec_inner_product_rvv(x, y, d);
        y += d;
    }
}

void
fvec_madd_rvv(size_t n, const float* a, float bf, const float* b, float* c) {
    size_t offset = 0;
    size_t vlmax = __riscv_vsetvlmax_e32m2();
    vfloat32m2_t vbf = __riscv_vfmv_v_f_f32m2(bf, vlmax);
    while (n >= vlmax) {
        size_t vl = vlmax;
        vfloat32m2_t va = __riscv_vle32_v_f32m2(a + offset, vl);
        vfloat32m2_t vb = __riscv_vle32_v_f32m2(b + offset, vl);
        vfloat32m2_t vc = __riscv_vfmacc_vv_f32m2(va, vbf, vb, vl);
        __riscv_vse32_v_f32m2(c + offset, vc, vl);
        offset += vl;
        n -= vl;
    }
    if (n > 0) {
        size_t vl = __riscv_vsetvl_e32m2(n);
        vfloat32m2_t va = __riscv_vle32_v_f32m2(a + offset, vl);
        vfloat32m2_t vb = __riscv_vle32_v_f32m2(b + offset, vl);
        vfloat32m2_t vbf_tail = __riscv_vfmv_v_f_f32m2(bf, vl);
        vfloat32m2_t vc = __riscv_vfmacc_vv_f32m2(va, vbf_tail, vb, vl);
        __riscv_vse32_v_f32m2(c + offset, vc, vl);
    }
}

int
fvec_madd_and_argmin_rvv(size_t n, const float* a, float bf, const float* b, float* c) {
    size_t offset = 0;
    size_t vlmax = __riscv_vsetvlmax_e32m2();
    float min_val = 1e20f;
    int min_idx = -1;
    int idx_base = 0;
    vfloat32m2_t vbf = __riscv_vfmv_v_f_f32m2(bf, vlmax);
    while (n >= vlmax) {
        size_t vl = vlmax;
        vfloat32m2_t va = __riscv_vle32_v_f32m2(a + offset, vl);
        vfloat32m2_t vb = __riscv_vle32_v_f32m2(b + offset, vl);
        vfloat32m2_t vc = __riscv_vfmacc_vv_f32m2(va, vbf, vb, vl);
        __riscv_vse32_v_f32m2(c + offset, vc, vl);

        // Reduction to find minimum value
        vfloat32m1_t vmin = __riscv_vfmv_s_f_f32m1(1e20f, 1);
        vmin = __riscv_vfredmin_vs_f32m2_f32m1(vc, vmin, vl);
        float local_min = __riscv_vfmv_f_s_f32m1_f32(vmin);
        if (local_min < min_val) {
            // Find the index of minimum value
            for (size_t i = 0; i < vl; ++i) {
                float val = c[offset + i];
                if (val < min_val) {
                    min_val = val;
                    min_idx = idx_base + i;
                }
            }
        }
        offset += vl;
        n -= vl;
        idx_base += vl;
    }
    if (n > 0) {
        size_t vl = __riscv_vsetvl_e32m2(n);
        vfloat32m2_t va = __riscv_vle32_v_f32m2(a + offset, vl);
        vfloat32m2_t vb = __riscv_vle32_v_f32m2(b + offset, vl);
        vfloat32m2_t vbf_tail = __riscv_vfmv_v_f_f32m2(bf, vl);
        vfloat32m2_t vc = __riscv_vfmacc_vv_f32m2(va, vbf_tail, vb, vl);
        __riscv_vse32_v_f32m2(c + offset, vc, vl);
        vfloat32m1_t vmin = __riscv_vfmv_s_f_f32m1(1e20f, 1);
        vmin = __riscv_vfredmin_vs_f32m2_f32m1(vc, vmin, vl);
        float local_min = __riscv_vfmv_f_s_f32m1_f32(vmin);
        if (local_min < min_val) {
            for (size_t i = 0; i < vl; ++i) {
                float val = c[offset + i];
                if (val < min_val) {
                    min_val = val;
                    min_idx = idx_base + i;
                }
            }
        }
    }
    return min_idx;
}

void
fvec_inner_product_batch_4_rvv(const float* x, const float* y0, const float* y1, const float* y2, const float* y3,
                               size_t d, float& dis0, float& dis1, float& dis2, float& dis3) {
    // Use smaller vector length to reduce memory pressure
    size_t vlmax = __riscv_vsetvlmax_e32m1();  // Use m1 instead of m2

    // 4 accumulators
    vfloat32m1_t vacc0 = __riscv_vfmv_v_f_f32m1(0.0f, vlmax);
    vfloat32m1_t vacc1 = __riscv_vfmv_v_f_f32m1(0.0f, vlmax);
    vfloat32m1_t vacc2 = __riscv_vfmv_v_f_f32m1(0.0f, vlmax);
    vfloat32m1_t vacc3 = __riscv_vfmv_v_f_f32m1(0.0f, vlmax);

    size_t offset = 0;

    // Use smaller vector length to reduce memory pressure
    while (d >= vlmax) {
        size_t vl = vlmax;

        // Load data
        vfloat32m1_t vx = __riscv_vle32_v_f32m1(x + offset, vl);
        vfloat32m1_t vy0 = __riscv_vle32_v_f32m1(y0 + offset, vl);
        vfloat32m1_t vy1 = __riscv_vle32_v_f32m1(y1 + offset, vl);
        vfloat32m1_t vy2 = __riscv_vle32_v_f32m1(y2 + offset, vl);
        vfloat32m1_t vy3 = __riscv_vle32_v_f32m1(y3 + offset, vl);

        // Parallel FMACC operations
        vacc0 = __riscv_vfmacc_vv_f32m1_tu(vacc0, vx, vy0, vl);
        vacc1 = __riscv_vfmacc_vv_f32m1_tu(vacc1, vx, vy1, vl);
        vacc2 = __riscv_vfmacc_vv_f32m1_tu(vacc2, vx, vy2, vl);
        vacc3 = __riscv_vfmacc_vv_f32m1_tu(vacc3, vx, vy3, vl);

        offset += vl;
        d -= vl;
    }

    // Handle remaining elements
    while (d > 0) {
        size_t vl = __riscv_vsetvl_e32m1(d);
        vfloat32m1_t vx = __riscv_vle32_v_f32m1(x + offset, vl);
        vfloat32m1_t vy0 = __riscv_vle32_v_f32m1(y0 + offset, vl);
        vfloat32m1_t vy1 = __riscv_vle32_v_f32m1(y1 + offset, vl);
        vfloat32m1_t vy2 = __riscv_vle32_v_f32m1(y2 + offset, vl);
        vfloat32m1_t vy3 = __riscv_vle32_v_f32m1(y3 + offset, vl);

        vacc0 = __riscv_vfmacc_vv_f32m1_tu(vacc0, vx, vy0, vl);
        vacc1 = __riscv_vfmacc_vv_f32m1_tu(vacc1, vx, vy1, vl);
        vacc2 = __riscv_vfmacc_vv_f32m1_tu(vacc2, vx, vy2, vl);
        vacc3 = __riscv_vfmacc_vv_f32m1_tu(vacc3, vx, vy3, vl);

        offset += vl;
        d -= vl;
    }

    // Final reduction
    vfloat32m1_t sum_scalar = __riscv_vfmv_s_f_f32m1(0.0f, 1);
    sum_scalar = __riscv_vfredusum_vs_f32m1_f32m1(vacc0, sum_scalar, vlmax);
    dis0 = __riscv_vfmv_f_s_f32m1_f32(sum_scalar);

    sum_scalar = __riscv_vfmv_s_f_f32m1(0.0f, 1);
    sum_scalar = __riscv_vfredusum_vs_f32m1_f32m1(vacc1, sum_scalar, vlmax);
    dis1 = __riscv_vfmv_f_s_f32m1_f32(sum_scalar);

    sum_scalar = __riscv_vfmv_s_f_f32m1(0.0f, 1);
    sum_scalar = __riscv_vfredusum_vs_f32m1_f32m1(vacc2, sum_scalar, vlmax);
    dis2 = __riscv_vfmv_f_s_f32m1_f32(sum_scalar);

    sum_scalar = __riscv_vfmv_s_f_f32m1(0.0f, 1);
    sum_scalar = __riscv_vfredusum_vs_f32m1_f32m1(vacc3, sum_scalar, vlmax);
    dis3 = __riscv_vfmv_f_s_f32m1_f32(sum_scalar);
}

void
fvec_L2sqr_batch_4_rvv(const float* x, const float* y0, const float* y1, const float* y2, const float* y3, size_t d,
                       float& dis0, float& dis1, float& dis2, float& dis3) {
    // Use smaller vector length to reduce memory pressure
    size_t vlmax = __riscv_vsetvlmax_e32m1();  // Use m1 instead of m2

    // 4 accumulators
    vfloat32m1_t vacc0 = __riscv_vfmv_v_f_f32m1(0.0f, vlmax);
    vfloat32m1_t vacc1 = __riscv_vfmv_v_f_f32m1(0.0f, vlmax);
    vfloat32m1_t vacc2 = __riscv_vfmv_v_f_f32m1(0.0f, vlmax);
    vfloat32m1_t vacc3 = __riscv_vfmv_v_f_f32m1(0.0f, vlmax);

    size_t offset = 0;

    // Use smaller vector length to reduce memory pressure
    while (d >= vlmax) {
        size_t vl = vlmax;

        // Load data
        vfloat32m1_t vx = __riscv_vle32_v_f32m1(x + offset, vl);
        vfloat32m1_t vy0 = __riscv_vle32_v_f32m1(y0 + offset, vl);
        vfloat32m1_t vy1 = __riscv_vle32_v_f32m1(y1 + offset, vl);
        vfloat32m1_t vy2 = __riscv_vle32_v_f32m1(y2 + offset, vl);
        vfloat32m1_t vy3 = __riscv_vle32_v_f32m1(y3 + offset, vl);

        // Calculate difference and square
        vfloat32m1_t vtmp0 = __riscv_vfsub_vv_f32m1(vx, vy0, vl);
        vfloat32m1_t vtmp1 = __riscv_vfsub_vv_f32m1(vx, vy1, vl);
        vfloat32m1_t vtmp2 = __riscv_vfsub_vv_f32m1(vx, vy2, vl);
        vfloat32m1_t vtmp3 = __riscv_vfsub_vv_f32m1(vx, vy3, vl);

        // Parallel FMACC operations
        vacc0 = __riscv_vfmacc_vv_f32m1_tu(vacc0, vtmp0, vtmp0, vl);
        vacc1 = __riscv_vfmacc_vv_f32m1_tu(vacc1, vtmp1, vtmp1, vl);
        vacc2 = __riscv_vfmacc_vv_f32m1_tu(vacc2, vtmp2, vtmp2, vl);
        vacc3 = __riscv_vfmacc_vv_f32m1_tu(vacc3, vtmp3, vtmp3, vl);

        offset += vl;
        d -= vl;
    }

    // Handle remaining elements
    while (d > 0) {
        size_t vl = __riscv_vsetvl_e32m1(d);
        vfloat32m1_t vx = __riscv_vle32_v_f32m1(x + offset, vl);
        vfloat32m1_t vy0 = __riscv_vle32_v_f32m1(y0 + offset, vl);
        vfloat32m1_t vy1 = __riscv_vle32_v_f32m1(y1 + offset, vl);
        vfloat32m1_t vy2 = __riscv_vle32_v_f32m1(y2 + offset, vl);
        vfloat32m1_t vy3 = __riscv_vle32_v_f32m1(y3 + offset, vl);

        vfloat32m1_t vtmp0 = __riscv_vfsub_vv_f32m1(vx, vy0, vl);
        vfloat32m1_t vtmp1 = __riscv_vfsub_vv_f32m1(vx, vy1, vl);
        vfloat32m1_t vtmp2 = __riscv_vfsub_vv_f32m1(vx, vy2, vl);
        vfloat32m1_t vtmp3 = __riscv_vfsub_vv_f32m1(vx, vy3, vl);

        vacc0 = __riscv_vfmacc_vv_f32m1_tu(vacc0, vtmp0, vtmp0, vl);
        vacc1 = __riscv_vfmacc_vv_f32m1_tu(vacc1, vtmp1, vtmp1, vl);
        vacc2 = __riscv_vfmacc_vv_f32m1_tu(vacc2, vtmp2, vtmp2, vl);
        vacc3 = __riscv_vfmacc_vv_f32m1_tu(vacc3, vtmp3, vtmp3, vl);

        offset += vl;
        d -= vl;
    }

    // Final reduction
    vfloat32m1_t sum_scalar = __riscv_vfmv_s_f_f32m1(0.0f, 1);
    sum_scalar = __riscv_vfredusum_vs_f32m1_f32m1(vacc0, sum_scalar, vlmax);
    dis0 = __riscv_vfmv_f_s_f32m1_f32(sum_scalar);

    sum_scalar = __riscv_vfmv_s_f_f32m1(0.0f, 1);
    sum_scalar = __riscv_vfredusum_vs_f32m1_f32m1(vacc1, sum_scalar, vlmax);
    dis1 = __riscv_vfmv_f_s_f32m1_f32(sum_scalar);

    sum_scalar = __riscv_vfmv_s_f_f32m1(0.0f, 1);
    sum_scalar = __riscv_vfredusum_vs_f32m1_f32m1(vacc2, sum_scalar, vlmax);
    dis2 = __riscv_vfmv_f_s_f32m1_f32(sum_scalar);

    sum_scalar = __riscv_vfmv_s_f_f32m1(0.0f, 1);
    sum_scalar = __riscv_vfredusum_vs_f32m1_f32m1(vacc3, sum_scalar, vlmax);
    dis3 = __riscv_vfmv_f_s_f32m1_f32(sum_scalar);
}

int32_t
ivec_inner_product_rvv(const int8_t* x, const int8_t* y, size_t d) {
    int32_t res = 0;
    size_t vl;

    for (size_t i = 0; i < d;) {
        vl = __riscv_vsetvl_e8m1(d - i);

        // Load int8 vectors
        vint8m1_t vx = __riscv_vle8_v_i8m1(x + i, vl);
        vint8m1_t vy = __riscv_vle8_v_i8m1(y + i, vl);

        // Use widening multiplication directly (int8 * int8 -> int16)
        vint16m2_t vmul = __riscv_vwmul_vv_i16m2(vx, vy, vl);

        // Extend to int32 and accumulate
        vint32m4_t vmul_ext = __riscv_vsext_vf2_i32m4(vmul, vl);
        vint32m1_t vsum = __riscv_vredsum_vs_i32m4_i32m1(vmul_ext, __riscv_vmv_s_x_i32m1(0, 1), vl);

        res += __riscv_vmv_x_s_i32m1_i32(vsum);
        i += vl;
    }

    return res;
}

int32_t
ivec_L2sqr_rvv(const int8_t* x, const int8_t* y, size_t d) {
    int32_t res = 0;
    size_t vl;

    for (size_t i = 0; i < d;) {
        vl = __riscv_vsetvl_e8m1(d - i);

        // Load int8 vectors
        vint8m1_t vx = __riscv_vle8_v_i8m1(x + i, vl);
        vint8m1_t vy = __riscv_vle8_v_i8m1(y + i, vl);

        // Use widening subtraction (int8 - int8 -> int16)
        vint16m2_t vdiff = __riscv_vwsub_vv_i16m2(vx, vy, vl);

        // Use widening multiplication directly from int16 to int32
        vint32m4_t vsqr = __riscv_vwmul_vv_i32m4(vdiff, vdiff, vl);

        // Vector reduction sum
        vint32m1_t vsum = __riscv_vredsum_vs_i32m4_i32m1(vsqr, __riscv_vmv_s_x_i32m1(0, 1), vl);

        res += __riscv_vmv_x_s_i32m1_i32(vsum);
        i += vl;
    }

    return res;
}

float
int8_vec_inner_product_rvv(const int8_t* x, const int8_t* y, size_t d) {
    int32_t res = 0;
    size_t vl;
    for (size_t i = 0; i < d;) {
        vl = __riscv_vsetvl_e8m1(d - i);
        vint8m1_t vx = __riscv_vle8_v_i8m1(x + i, vl);
        vint8m1_t vy = __riscv_vle8_v_i8m1(y + i, vl);
        vint16m2_t vmul = __riscv_vwmul_vv_i16m2(vx, vy, vl);
        vint32m4_t vmul_ext = __riscv_vsext_vf2_i32m4(vmul, vl);
        vint32m1_t vsum = __riscv_vredsum_vs_i32m4_i32m1(vmul_ext, __riscv_vmv_s_x_i32m1(0, 1), vl);
        res += __riscv_vmv_x_s_i32m1_i32(vsum);
        i += vl;
    }
    return (float)res;
}

float
int8_vec_L2sqr_rvv(const int8_t* x, const int8_t* y, size_t d) {
    int32_t res = 0;
    size_t vl;
    for (size_t i = 0; i < d;) {
        vl = __riscv_vsetvl_e8m1(d - i);
        vint8m1_t vx = __riscv_vle8_v_i8m1(x + i, vl);
        vint8m1_t vy = __riscv_vle8_v_i8m1(y + i, vl);
        vint16m2_t vdiff = __riscv_vwsub_vv_i16m2(vx, vy, vl);
        vint32m4_t vsqr = __riscv_vwmul_vv_i32m4(vdiff, vdiff, vl);
        vint32m1_t vsum = __riscv_vredsum_vs_i32m4_i32m1(vsqr, __riscv_vmv_s_x_i32m1(0, 1), vl);
        res += __riscv_vmv_x_s_i32m1_i32(vsum);
        i += vl;
    }
    return (float)res;
}

float
int8_vec_norm_L2sqr_rvv(const int8_t* x, size_t d) {
    int32_t res = 0;
    size_t vl;
    for (size_t i = 0; i < d;) {
        vl = __riscv_vsetvl_e8m1(d - i);
        vint8m1_t vx = __riscv_vle8_v_i8m1(x + i, vl);
        vint16m2_t vx_ext = __riscv_vwadd_vx_i16m2(vx, 0, vl);  // sign-extend int8->int16
        vint32m4_t vsqr = __riscv_vwmul_vv_i32m4(vx_ext, vx_ext, vl);
        vint32m1_t vsum = __riscv_vredsum_vs_i32m4_i32m1(vsqr, __riscv_vmv_s_x_i32m1(0, 1), vl);
        res += __riscv_vmv_x_s_i32m1_i32(vsum);
        i += vl;
    }
    return (float)res;
}

void
int8_vec_inner_product_batch_4_rvv(const int8_t* x, const int8_t* y0, const int8_t* y1, const int8_t* y2,
                                   const int8_t* y3, size_t d, float& dis0, float& dis1, float& dis2, float& dis3) {
    int32_t acc0 = 0, acc1 = 0, acc2 = 0, acc3 = 0;
    size_t vl;
    for (size_t i = 0; i < d;) {
        vl = __riscv_vsetvl_e8m1(d - i);
        vint8m1_t vx = __riscv_vle8_v_i8m1(x + i, vl);
        vint8m1_t vy0 = __riscv_vle8_v_i8m1(y0 + i, vl);
        vint8m1_t vy1 = __riscv_vle8_v_i8m1(y1 + i, vl);
        vint8m1_t vy2 = __riscv_vle8_v_i8m1(y2 + i, vl);
        vint8m1_t vy3 = __riscv_vle8_v_i8m1(y3 + i, vl);
        vint16m2_t vmul0 = __riscv_vwmul_vv_i16m2(vx, vy0, vl);
        vint16m2_t vmul1 = __riscv_vwmul_vv_i16m2(vx, vy1, vl);
        vint16m2_t vmul2 = __riscv_vwmul_vv_i16m2(vx, vy2, vl);
        vint16m2_t vmul3 = __riscv_vwmul_vv_i16m2(vx, vy3, vl);
        vint32m4_t vmul0_ext = __riscv_vsext_vf2_i32m4(vmul0, vl);
        vint32m4_t vmul1_ext = __riscv_vsext_vf2_i32m4(vmul1, vl);
        vint32m4_t vmul2_ext = __riscv_vsext_vf2_i32m4(vmul2, vl);
        vint32m4_t vmul3_ext = __riscv_vsext_vf2_i32m4(vmul3, vl);
        vint32m1_t vsum0 = __riscv_vredsum_vs_i32m4_i32m1(vmul0_ext, __riscv_vmv_s_x_i32m1(0, 1), vl);
        vint32m1_t vsum1 = __riscv_vredsum_vs_i32m4_i32m1(vmul1_ext, __riscv_vmv_s_x_i32m1(0, 1), vl);
        vint32m1_t vsum2 = __riscv_vredsum_vs_i32m4_i32m1(vmul2_ext, __riscv_vmv_s_x_i32m1(0, 1), vl);
        vint32m1_t vsum3 = __riscv_vredsum_vs_i32m4_i32m1(vmul3_ext, __riscv_vmv_s_x_i32m1(0, 1), vl);
        acc0 += __riscv_vmv_x_s_i32m1_i32(vsum0);
        acc1 += __riscv_vmv_x_s_i32m1_i32(vsum1);
        acc2 += __riscv_vmv_x_s_i32m1_i32(vsum2);
        acc3 += __riscv_vmv_x_s_i32m1_i32(vsum3);
        i += vl;
    }
    dis0 = (float)acc0;
    dis1 = (float)acc1;
    dis2 = (float)acc2;
    dis3 = (float)acc3;
}

void
int8_vec_L2sqr_batch_4_rvv(const int8_t* x, const int8_t* y0, const int8_t* y1, const int8_t* y2, const int8_t* y3,
                           size_t d, float& dis0, float& dis1, float& dis2, float& dis3) {
    int32_t acc0 = 0, acc1 = 0, acc2 = 0, acc3 = 0;
    size_t vl;
    for (size_t i = 0; i < d;) {
        vl = __riscv_vsetvl_e8m1(d - i);
        vint8m1_t vx = __riscv_vle8_v_i8m1(x + i, vl);
        vint8m1_t vy0 = __riscv_vle8_v_i8m1(y0 + i, vl);
        vint8m1_t vy1 = __riscv_vle8_v_i8m1(y1 + i, vl);
        vint8m1_t vy2 = __riscv_vle8_v_i8m1(y2 + i, vl);
        vint8m1_t vy3 = __riscv_vle8_v_i8m1(y3 + i, vl);
        vint16m2_t vdiff0 = __riscv_vwsub_vv_i16m2(vx, vy0, vl);
        vint16m2_t vdiff1 = __riscv_vwsub_vv_i16m2(vx, vy1, vl);
        vint16m2_t vdiff2 = __riscv_vwsub_vv_i16m2(vx, vy2, vl);
        vint16m2_t vdiff3 = __riscv_vwsub_vv_i16m2(vx, vy3, vl);
        vint32m4_t vsqr0 = __riscv_vwmul_vv_i32m4(vdiff0, vdiff0, vl);
        vint32m4_t vsqr1 = __riscv_vwmul_vv_i32m4(vdiff1, vdiff1, vl);
        vint32m4_t vsqr2 = __riscv_vwmul_vv_i32m4(vdiff2, vdiff2, vl);
        vint32m4_t vsqr3 = __riscv_vwmul_vv_i32m4(vdiff3, vdiff3, vl);
        vint32m1_t vsum0 = __riscv_vredsum_vs_i32m4_i32m1(vsqr0, __riscv_vmv_s_x_i32m1(0, 1), vl);
        vint32m1_t vsum1 = __riscv_vredsum_vs_i32m4_i32m1(vsqr1, __riscv_vmv_s_x_i32m1(0, 1), vl);
        vint32m1_t vsum2 = __riscv_vredsum_vs_i32m4_i32m1(vsqr2, __riscv_vmv_s_x_i32m1(0, 1), vl);
        vint32m1_t vsum3 = __riscv_vredsum_vs_i32m4_i32m1(vsqr3, __riscv_vmv_s_x_i32m1(0, 1), vl);
        acc0 += __riscv_vmv_x_s_i32m1_i32(vsum0);
        acc1 += __riscv_vmv_x_s_i32m1_i32(vsum1);
        acc2 += __riscv_vmv_x_s_i32m1_i32(vsum2);
        acc3 += __riscv_vmv_x_s_i32m1_i32(vsum3);
        i += vl;
    }
    dis0 = (float)acc0;
    dis1 = (float)acc1;
    dis2 = (float)acc2;
    dis3 = (float)acc3;
}

///////////////////////////////////////////////////////////////////////////////
// bf16
float
bf16_vec_inner_product_rvv(const knowhere::bf16* x, const knowhere::bf16* y, size_t d) {
    const size_t original_d = d;
    const uint16_t* x_ptr = reinterpret_cast<const uint16_t*>(x);
    const uint16_t* y_ptr = reinterpret_cast<const uint16_t*>(y);

    size_t vlmax_m8 = __riscv_vsetvlmax_e32m8();
    vfloat32m8_t v_acc = __riscv_vfmv_v_f_f32m8(0.0f, vlmax_m8);

    for (size_t vl; (vl = __riscv_vsetvl_e16m4(d)) > 0; d -= vl) {
        vuint16m4_t v_x_u16 = __riscv_vle16_v_u16m4(x_ptr, vl);
        vuint16m4_t v_y_u16 = __riscv_vle16_v_u16m4(y_ptr, vl);

        vuint32m8_t v_x_u32 = __riscv_vwaddu_vx_u32m8(v_x_u16, 0, vl);
        vuint32m8_t v_y_u32 = __riscv_vwaddu_vx_u32m8(v_y_u16, 0, vl);

        vuint32m8_t v_x_shifted = __riscv_vsll_vx_u32m8(v_x_u32, 16, vl);
        vuint32m8_t v_y_shifted = __riscv_vsll_vx_u32m8(v_y_u32, 16, vl);

        vfloat32m8_t v_x_w = __riscv_vreinterpret_v_u32m8_f32m8(v_x_shifted);
        vfloat32m8_t v_y_w = __riscv_vreinterpret_v_u32m8_f32m8(v_y_shifted);

        v_acc = __riscv_vfmacc_vv_f32m8(v_acc, v_x_w, v_y_w, vl);

        x_ptr += vl;
        y_ptr += vl;
    }
    vfloat32m1_t v_scalar_sum = __riscv_vfmv_s_f_f32m1(0.0f, 1);
    size_t vl_for_reduction = __riscv_vsetvl_e32m8(original_d);
    v_scalar_sum = __riscv_vfredusum_vs_f32m8_f32m1(v_acc, v_scalar_sum, vl_for_reduction);
    return __riscv_vfmv_f_s_f32m1_f32(v_scalar_sum);
}

float
bf16_vec_L2sqr_rvv(const knowhere::bf16* x, const knowhere::bf16* y, size_t d) {
    const size_t original_d = d;
    const uint16_t* x_ptr = reinterpret_cast<const uint16_t*>(x);
    const uint16_t* y_ptr = reinterpret_cast<const uint16_t*>(y);

    size_t vlmax_m4 = __riscv_vsetvlmax_e32m4();
    vfloat32m4_t v_acc = __riscv_vfmv_v_f_f32m4(0.0f, vlmax_m4);

    for (size_t vl; (vl = __riscv_vsetvl_e16m2(d)) > 0; d -= vl) {
        vuint16m2_t v_x_u16 = __riscv_vle16_v_u16m2(x_ptr, vl);
        vuint16m2_t v_y_u16 = __riscv_vle16_v_u16m2(y_ptr, vl);

        vuint32m4_t v_x_u32 = __riscv_vwaddu_vx_u32m4(v_x_u16, 0, vl);
        vuint32m4_t v_y_u32 = __riscv_vwaddu_vx_u32m4(v_y_u16, 0, vl);

        vuint32m4_t v_x_shifted = __riscv_vsll_vx_u32m4(v_x_u32, 16, vl);
        vuint32m4_t v_y_shifted = __riscv_vsll_vx_u32m4(v_y_u32, 16, vl);

        vfloat32m4_t v_x_w = __riscv_vreinterpret_v_u32m4_f32m4(v_x_shifted);
        vfloat32m4_t v_y_w = __riscv_vreinterpret_v_u32m4_f32m4(v_y_shifted);

        vfloat32m4_t v_diff = __riscv_vfsub_vv_f32m4(v_x_w, v_y_w, vl);

        v_acc = __riscv_vfmacc_vv_f32m4(v_acc, v_diff, v_diff, vl);

        x_ptr += vl;
        y_ptr += vl;
    }

    vfloat32m1_t v_scalar_sum = __riscv_vfmv_s_f_f32m1(0.0f, 1);
    size_t vl_for_reduction = __riscv_vsetvl_e32m4(original_d);
    v_scalar_sum = __riscv_vfredusum_vs_f32m4_f32m1(v_acc, v_scalar_sum, vl_for_reduction);
    return __riscv_vfmv_f_s_f32m1_f32(v_scalar_sum);
}

float
bf16_vec_norm_L2sqr_rvv(const knowhere::bf16* x, size_t d) {
    const size_t original_d = d;
    const uint16_t* x_ptr = reinterpret_cast<const uint16_t*>(x);

    size_t vlmax_m8 = __riscv_vsetvlmax_e32m8();
    vfloat32m8_t v_acc = __riscv_vfmv_v_f_f32m8(0.0f, vlmax_m8);

    for (size_t vl; (vl = __riscv_vsetvl_e16m4(d)) > 0; d -= vl) {
        vuint16m4_t v_x_u16 = __riscv_vle16_v_u16m4(x_ptr, vl);

        vuint32m8_t v_x_u32 = __riscv_vwaddu_vx_u32m8(v_x_u16, 0, vl);
        vuint32m8_t v_x_shifted = __riscv_vsll_vx_u32m8(v_x_u32, 16, vl);
        vfloat32m8_t v_x_fp32 = __riscv_vreinterpret_v_u32m8_f32m8(v_x_shifted);

        v_acc = __riscv_vfmacc_vv_f32m8(v_acc, v_x_fp32, v_x_fp32, vl);
        x_ptr += vl;
    }
    vfloat32m1_t v_scalar_sum = __riscv_vfmv_s_f_f32m1(0.0f, 1);
    size_t vl_for_reduction = __riscv_vsetvl_e32m8(original_d);
    v_scalar_sum = __riscv_vfredusum_vs_f32m8_f32m1(v_acc, v_scalar_sum, vl_for_reduction);
    return __riscv_vfmv_f_s_f32m1_f32(v_scalar_sum);
}

<<<<<<< HEAD
void
bf16_vec_inner_product_batch_4_rvv(const knowhere::bf16* x, const knowhere::bf16* y0, const knowhere::bf16* y1,
                                   const knowhere::bf16* y2, const knowhere::bf16* y3, const size_t d, float& dis0,
                                   float& dis1, float& dis2, float& dis3) {
    size_t temp_d = d;
    const uint16_t* x_ptr = reinterpret_cast<const uint16_t*>(x);
    const uint16_t* y0_ptr = reinterpret_cast<const uint16_t*>(y0);
    const uint16_t* y1_ptr = reinterpret_cast<const uint16_t*>(y1);
    const uint16_t* y2_ptr = reinterpret_cast<const uint16_t*>(y2);
    const uint16_t* y3_ptr = reinterpret_cast<const uint16_t*>(y3);

    vfloat32m4_t vacc0 = __riscv_vfmv_v_f_f32m4(0.0f, __riscv_vsetvlmax_e32m4());
    vfloat32m4_t vacc1 = __riscv_vfmv_v_f_f32m4(0.0f, __riscv_vsetvlmax_e32m4());
    vfloat32m4_t vacc2 = __riscv_vfmv_v_f_f32m4(0.0f, __riscv_vsetvlmax_e32m4());
    vfloat32m4_t vacc3 = __riscv_vfmv_v_f_f32m4(0.0f, __riscv_vsetvlmax_e32m4());

    for (size_t vl; (vl = __riscv_vsetvl_e16m2(temp_d)) > 0; temp_d -= vl) {
        vuint16m2_t vx_u16 = __riscv_vle16_v_u16m2(x_ptr, vl);
        vfloat32m4_t vx_fp32 =
            __riscv_vreinterpret_v_u32m4_f32m4(__riscv_vsll_vx_u32m4(__riscv_vwaddu_vx_u32m4(vx_u16, 0, vl), 16, vl));

        // --- Process y0 ---
        vuint16m2_t vy0_u16 = __riscv_vle16_v_u16m2(y0_ptr, vl);
        vacc0 = __riscv_vfmacc_vv_f32m4(
            vacc0, vx_fp32,
            __riscv_vreinterpret_v_u32m4_f32m4(__riscv_vsll_vx_u32m4(__riscv_vwaddu_vx_u32m4(vy0_u16, 0, vl), 16, vl)),
            vl);

        // --- Process y1 ---
        vuint16m2_t vy1_u16 = __riscv_vle16_v_u16m2(y1_ptr, vl);
        vacc1 = __riscv_vfmacc_vv_f32m4(
            vacc1, vx_fp32,
            __riscv_vreinterpret_v_u32m4_f32m4(__riscv_vsll_vx_u32m4(__riscv_vwaddu_vx_u32m4(vy1_u16, 0, vl), 16, vl)),
            vl);

        // --- Process y2 ---
        vuint16m2_t vy2_u16 = __riscv_vle16_v_u16m2(y2_ptr, vl);
        vacc2 = __riscv_vfmacc_vv_f32m4(
            vacc2, vx_fp32,
            __riscv_vreinterpret_v_u32m4_f32m4(__riscv_vsll_vx_u32m4(__riscv_vwaddu_vx_u32m4(vy2_u16, 0, vl), 16, vl)),
            vl);

        // --- Process y3 ---
        vuint16m2_t vy3_u16 = __riscv_vle16_v_u16m2(y3_ptr, vl);
        vacc3 = __riscv_vfmacc_vv_f32m4(
            vacc3, vx_fp32,
            __riscv_vreinterpret_v_u32m4_f32m4(__riscv_vsll_vx_u32m4(__riscv_vwaddu_vx_u32m4(vy3_u16, 0, vl), 16, vl)),
            vl);

        x_ptr += vl;
        y0_ptr += vl;
        y1_ptr += vl;
        y2_ptr += vl;
        y3_ptr += vl;
    }

    vfloat32m1_t v_scalar_sum_init = __riscv_vfmv_s_f_f32m1(0.0f, 1);
    dis0 = __riscv_vfmv_f_s_f32m1_f32(__riscv_vfredusum_vs_f32m4_f32m1(vacc0, v_scalar_sum_init, d));
    dis1 = __riscv_vfmv_f_s_f32m1_f32(__riscv_vfredusum_vs_f32m4_f32m1(vacc1, v_scalar_sum_init, d));
    dis2 = __riscv_vfmv_f_s_f32m1_f32(__riscv_vfredusum_vs_f32m4_f32m1(vacc2, v_scalar_sum_init, d));
    dis3 = __riscv_vfmv_f_s_f32m1_f32(__riscv_vfredusum_vs_f32m4_f32m1(vacc3, v_scalar_sum_init, d));
}

void
bf16_vec_L2sqr_batch_4_rvv(const knowhere::bf16* x, const knowhere::bf16* y0, const knowhere::bf16* y1,
                           const knowhere::bf16* y2, const knowhere::bf16* y3, const size_t d, float& dis0, float& dis1,
                           float& dis2, float& dis3) {
    size_t temp_d = d;
    const uint16_t* x_ptr = reinterpret_cast<const uint16_t*>(x);
    const uint16_t* y0_ptr = reinterpret_cast<const uint16_t*>(y0);
    const uint16_t* y1_ptr = reinterpret_cast<const uint16_t*>(y1);
    const uint16_t* y2_ptr = reinterpret_cast<const uint16_t*>(y2);
    const uint16_t* y3_ptr = reinterpret_cast<const uint16_t*>(y3);

    vfloat32m2_t vacc0 = __riscv_vfmv_v_f_f32m2(0.0f, __riscv_vsetvlmax_e32m2());
    vfloat32m2_t vacc1 = __riscv_vfmv_v_f_f32m2(0.0f, __riscv_vsetvlmax_e32m2());
    vfloat32m2_t vacc2 = __riscv_vfmv_v_f_f32m2(0.0f, __riscv_vsetvlmax_e32m2());
    vfloat32m2_t vacc3 = __riscv_vfmv_v_f_f32m2(0.0f, __riscv_vsetvlmax_e32m2());

    for (size_t vl; (vl = __riscv_vsetvl_e16m1(temp_d)) > 0; temp_d -= vl) {
        vfloat32m2_t vx_fp32 = __riscv_vreinterpret_v_u32m2_f32m2(
            __riscv_vsll_vx_u32m2(__riscv_vwaddu_vx_u32m2(__riscv_vle16_v_u16m1(x_ptr, vl), 0, vl), 16, vl));

        vuint16m1_t vy0_u16 = __riscv_vle16_v_u16m1(y0_ptr, vl);
        vfloat32m2_t vdiff0 = __riscv_vfsub_vv_f32m2(
            vx_fp32,
            __riscv_vreinterpret_v_u32m2_f32m2(__riscv_vsll_vx_u32m2(__riscv_vwaddu_vx_u32m2(vy0_u16, 0, vl), 16, vl)),
            vl);
        vacc0 = __riscv_vfmacc_vv_f32m2(vacc0, vdiff0, vdiff0, vl);

        vuint16m1_t vy1_u16 = __riscv_vle16_v_u16m1(y1_ptr, vl);
        vfloat32m2_t vdiff1 = __riscv_vfsub_vv_f32m2(
            vx_fp32,
            __riscv_vreinterpret_v_u32m2_f32m2(__riscv_vsll_vx_u32m2(__riscv_vwaddu_vx_u32m2(vy1_u16, 0, vl), 16, vl)),
            vl);
        vacc1 = __riscv_vfmacc_vv_f32m2(vacc1, vdiff1, vdiff1, vl);

        vuint16m1_t vy2_u16 = __riscv_vle16_v_u16m1(y2_ptr, vl);
        vfloat32m2_t vdiff2 = __riscv_vfsub_vv_f32m2(
            vx_fp32,
            __riscv_vreinterpret_v_u32m2_f32m2(__riscv_vsll_vx_u32m2(__riscv_vwaddu_vx_u32m2(vy2_u16, 0, vl), 16, vl)),
            vl);
        vacc2 = __riscv_vfmacc_vv_f32m2(vacc2, vdiff2, vdiff2, vl);

        vuint16m1_t vy3_u16 = __riscv_vle16_v_u16m1(y3_ptr, vl);
        vfloat32m2_t vdiff3 = __riscv_vfsub_vv_f32m2(
            vx_fp32,
            __riscv_vreinterpret_v_u32m2_f32m2(__riscv_vsll_vx_u32m2(__riscv_vwaddu_vx_u32m2(vy3_u16, 0, vl), 16, vl)),
            vl);
        vacc3 = __riscv_vfmacc_vv_f32m2(vacc3, vdiff3, vdiff3, vl);

        x_ptr += vl;
        y0_ptr += vl;
        y1_ptr += vl;
        y2_ptr += vl;
        y3_ptr += vl;
    }

    vfloat32m1_t v_scalar_sum_init = __riscv_vfmv_s_f_f32m1(0.0f, 1);
    dis0 = __riscv_vfmv_f_s_f32m1_f32(__riscv_vfredusum_vs_f32m2_f32m1(vacc0, v_scalar_sum_init, d));
    dis1 = __riscv_vfmv_f_s_f32m1_f32(__riscv_vfredusum_vs_f32m2_f32m1(vacc1, v_scalar_sum_init, d));
    dis2 = __riscv_vfmv_f_s_f32m1_f32(__riscv_vfredusum_vs_f32m2_f32m1(vacc2, v_scalar_sum_init, d));
    dis3 = __riscv_vfmv_f_s_f32m1_f32(__riscv_vfredusum_vs_f32m2_f32m1(vacc3, v_scalar_sum_init, d));
}

=======
>>>>>>> 362aa880
}  // namespace faiss

#endif<|MERGE_RESOLUTION|>--- conflicted
+++ resolved
@@ -771,7 +771,6 @@
     return __riscv_vfmv_f_s_f32m1_f32(v_scalar_sum);
 }
 
-<<<<<<< HEAD
 void
 bf16_vec_inner_product_batch_4_rvv(const knowhere::bf16* x, const knowhere::bf16* y0, const knowhere::bf16* y1,
                                    const knowhere::bf16* y2, const knowhere::bf16* y3, const size_t d, float& dis0,
@@ -897,8 +896,101 @@
     dis3 = __riscv_vfmv_f_s_f32m1_f32(__riscv_vfredusum_vs_f32m2_f32m1(vacc3, v_scalar_sum_init, d));
 }
 
-=======
->>>>>>> 362aa880
+///////////////////////////////////////////////////////////////////////////////
+// bf16
+float
+bf16_vec_inner_product_rvv(const knowhere::bf16* x, const knowhere::bf16* y, size_t d) {
+    const size_t original_d = d;
+    const uint16_t* x_ptr = reinterpret_cast<const uint16_t*>(x);
+    const uint16_t* y_ptr = reinterpret_cast<const uint16_t*>(y);
+
+    size_t vlmax_m8 = __riscv_vsetvlmax_e32m8();
+    vfloat32m8_t v_acc = __riscv_vfmv_v_f_f32m8(0.0f, vlmax_m8);
+
+    for (size_t vl; (vl = __riscv_vsetvl_e16m4(d)) > 0; d -= vl) {
+        vuint16m4_t v_x_u16 = __riscv_vle16_v_u16m4(x_ptr, vl);
+        vuint16m4_t v_y_u16 = __riscv_vle16_v_u16m4(y_ptr, vl);
+
+        vuint32m8_t v_x_u32 = __riscv_vwaddu_vx_u32m8(v_x_u16, 0, vl);
+        vuint32m8_t v_y_u32 = __riscv_vwaddu_vx_u32m8(v_y_u16, 0, vl);
+
+        vuint32m8_t v_x_shifted = __riscv_vsll_vx_u32m8(v_x_u32, 16, vl);
+        vuint32m8_t v_y_shifted = __riscv_vsll_vx_u32m8(v_y_u32, 16, vl);
+
+        vfloat32m8_t v_x_w = __riscv_vreinterpret_v_u32m8_f32m8(v_x_shifted);
+        vfloat32m8_t v_y_w = __riscv_vreinterpret_v_u32m8_f32m8(v_y_shifted);
+
+        v_acc = __riscv_vfmacc_vv_f32m8(v_acc, v_x_w, v_y_w, vl);
+
+        x_ptr += vl;
+        y_ptr += vl;
+    }
+    vfloat32m1_t v_scalar_sum = __riscv_vfmv_s_f_f32m1(0.0f, 1);
+    size_t vl_for_reduction = __riscv_vsetvl_e32m8(original_d);
+    v_scalar_sum = __riscv_vfredusum_vs_f32m8_f32m1(v_acc, v_scalar_sum, vl_for_reduction);
+    return __riscv_vfmv_f_s_f32m1_f32(v_scalar_sum);
+}
+
+float
+bf16_vec_L2sqr_rvv(const knowhere::bf16* x, const knowhere::bf16* y, size_t d) {
+    const size_t original_d = d;
+    const uint16_t* x_ptr = reinterpret_cast<const uint16_t*>(x);
+    const uint16_t* y_ptr = reinterpret_cast<const uint16_t*>(y);
+
+    size_t vlmax_m4 = __riscv_vsetvlmax_e32m4();
+    vfloat32m4_t v_acc = __riscv_vfmv_v_f_f32m4(0.0f, vlmax_m4);
+
+    for (size_t vl; (vl = __riscv_vsetvl_e16m2(d)) > 0; d -= vl) {
+        vuint16m2_t v_x_u16 = __riscv_vle16_v_u16m2(x_ptr, vl);
+        vuint16m2_t v_y_u16 = __riscv_vle16_v_u16m2(y_ptr, vl);
+
+        vuint32m4_t v_x_u32 = __riscv_vwaddu_vx_u32m4(v_x_u16, 0, vl);
+        vuint32m4_t v_y_u32 = __riscv_vwaddu_vx_u32m4(v_y_u16, 0, vl);
+
+        vuint32m4_t v_x_shifted = __riscv_vsll_vx_u32m4(v_x_u32, 16, vl);
+        vuint32m4_t v_y_shifted = __riscv_vsll_vx_u32m4(v_y_u32, 16, vl);
+
+        vfloat32m4_t v_x_w = __riscv_vreinterpret_v_u32m4_f32m4(v_x_shifted);
+        vfloat32m4_t v_y_w = __riscv_vreinterpret_v_u32m4_f32m4(v_y_shifted);
+
+        vfloat32m4_t v_diff = __riscv_vfsub_vv_f32m4(v_x_w, v_y_w, vl);
+
+        v_acc = __riscv_vfmacc_vv_f32m4(v_acc, v_diff, v_diff, vl);
+
+        x_ptr += vl;
+        y_ptr += vl;
+    }
+
+    vfloat32m1_t v_scalar_sum = __riscv_vfmv_s_f_f32m1(0.0f, 1);
+    size_t vl_for_reduction = __riscv_vsetvl_e32m4(original_d);
+    v_scalar_sum = __riscv_vfredusum_vs_f32m4_f32m1(v_acc, v_scalar_sum, vl_for_reduction);
+    return __riscv_vfmv_f_s_f32m1_f32(v_scalar_sum);
+}
+
+float
+bf16_vec_norm_L2sqr_rvv(const knowhere::bf16* x, size_t d) {
+    const size_t original_d = d;
+    const uint16_t* x_ptr = reinterpret_cast<const uint16_t*>(x);
+
+    size_t vlmax_m8 = __riscv_vsetvlmax_e32m8();
+    vfloat32m8_t v_acc = __riscv_vfmv_v_f_f32m8(0.0f, vlmax_m8);
+
+    for (size_t vl; (vl = __riscv_vsetvl_e16m4(d)) > 0; d -= vl) {
+        vuint16m4_t v_x_u16 = __riscv_vle16_v_u16m4(x_ptr, vl);
+
+        vuint32m8_t v_x_u32 = __riscv_vwaddu_vx_u32m8(v_x_u16, 0, vl);
+        vuint32m8_t v_x_shifted = __riscv_vsll_vx_u32m8(v_x_u32, 16, vl);
+        vfloat32m8_t v_x_fp32 = __riscv_vreinterpret_v_u32m8_f32m8(v_x_shifted);
+
+        v_acc = __riscv_vfmacc_vv_f32m8(v_acc, v_x_fp32, v_x_fp32, vl);
+        x_ptr += vl;
+    }
+    vfloat32m1_t v_scalar_sum = __riscv_vfmv_s_f_f32m1(0.0f, 1);
+    size_t vl_for_reduction = __riscv_vsetvl_e32m8(original_d);
+    v_scalar_sum = __riscv_vfredusum_vs_f32m8_f32m1(v_acc, v_scalar_sum, vl_for_reduction);
+    return __riscv_vfmv_f_s_f32m1_f32(v_scalar_sum);
+}
+
 }  // namespace faiss
 
 #endif