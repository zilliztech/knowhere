--- conflicted
+++ resolved
@@ -167,12 +167,8 @@
         }
 #ifdef KNOWHERE_WITH_DNNL
     }
-<<<<<<< HEAD
-#endif
-    auto res = GenResultDataSet(nq, cfg.k.value(), labels.release(), distances.release());
-=======
+#endif
     auto res = GenResultDataSet(nq, cfg.k.value(), std::move(labels), std::move(distances));
->>>>>>> f0c16f4e
 
 #if defined(NOT_COMPILE_FOR_SWIG) && !defined(KNOWHERE_WITH_LIGHT)
     if (cfg.trace_id.has_value()) {
