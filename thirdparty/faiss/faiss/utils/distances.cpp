/**
 * Copyright (c) Facebook, Inc. and its affiliates.
 *
 * This source code is licensed under the MIT license found in the
 * LICENSE file in the root directory of this source tree.
 */

#include <faiss/utils/distances.h>
#include <faiss/utils/distances_if.h>

#include <algorithm>
#include <cassert>
#include <cmath>
#include <cstddef>
#include <cstdio>
#include <cstring>

#include <omp.h>

#include "knowhere/bitsetview_idselector.h"
#include "knowhere/object.h"

#include <faiss/FaissHook.h>
#include <faiss/impl/AuxIndexStructures.h>
#include <faiss/impl/FaissAssert.h>
#include <faiss/impl/IDSelector.h>
#include <faiss/impl/ResultHandler.h>
#include <faiss/utils/utils.h>
#ifdef FAISS_WITH_DNNL
#include <faiss/utils/onednn_utils.h>
#endif

#ifdef KNOWHERE_WITH_DNNL
#include "simd/distances_onednn.h"
#endif

#ifndef FINTEGER
#define FINTEGER long
#endif

extern "C" {

/* declare BLAS functions, see http://www.netlib.org/clapack/cblas/ */

int sgemm_(
        const char* transa,
        const char* transb,
        FINTEGER* m,
        FINTEGER* n,
        FINTEGER* k,
        const float* alpha,
        const float* a,
        FINTEGER* lda,
        const float* b,
        FINTEGER* ldb,
        float* beta,
        float* c,
        FINTEGER* ldc);
}

namespace faiss {

/***************************************************************************
 * Matrix/vector ops
 ***************************************************************************/

/* Compute the L2 norm of a set of nx vectors */
void fvec_norms_L2(
        float* __restrict nr,
        const float* __restrict x,
        size_t d,
        size_t nx) {
#pragma omp parallel for if (nx > 10000)
    for (int64_t i = 0; i < nx; i++) {
        nr[i] = sqrtf(fvec_norm_L2sqr(x + i * d, d));
    }
}

void fvec_norms_L2sqr(
        float* __restrict nr,
        const float* __restrict x,
        size_t d,
        size_t nx) {
#pragma omp parallel for if (nx > 10000)
    for (int64_t i = 0; i < nx; i++)
        nr[i] = fvec_norm_L2sqr(x + i * d, d);
}

// The following is a workaround to a problem
// in OpenMP in fbcode. The crash occurs
// inside OMP when IndexIVFSpectralHash::set_query()
// calls fvec_renorm_L2. set_query() is always
// calling this function with nx == 1, so even
// the omp version should run single threaded,
// as per the if condition of the omp pragma.
// Instead, the omp version crashes inside OMP.
// The workaround below is explicitly branching
// off to a codepath without omp.

#define FVEC_RENORM_L2_IMPL                   \
    float* __restrict xi = x + i * d;         \
                                              \
    float nr = fvec_norm_L2sqr(xi, d);        \
                                              \
    if (nr > 0) {                             \
        size_t j;                             \
        const float inv_nr = 1.0 / sqrtf(nr); \
        for (j = 0; j < d; j++)               \
            xi[j] *= inv_nr;                  \
    }

void fvec_renorm_L2_noomp(size_t d, size_t nx, float* __restrict x) {
    for (int64_t i = 0; i < nx; i++) {
        FVEC_RENORM_L2_IMPL
    }
}

void fvec_renorm_L2_omp(size_t d, size_t nx, float* __restrict x) {
#pragma omp parallel for if (nx > 10000)
    for (int64_t i = 0; i < nx; i++) {
        FVEC_RENORM_L2_IMPL
    }
}

void fvec_renorm_L2(size_t d, size_t nx, float* __restrict x) {
    if (nx <= 10000) {
        fvec_renorm_L2_noomp(d, nx, x);
    } else {
        fvec_renorm_L2_omp(d, nx, x);
    }
}

/***************************************************************************
 * KNN functions
 ***************************************************************************/

namespace {

// Helpers are used in search functions to help specialize various
// performance-related use cases, such as adding some extra
// support for a particular kind of IDSelector classes. This
// may be useful if the lion's share of samples are filtered out.

struct IDSelectorAll {
    inline bool is_member(const size_t idx) const {
        return true;
    }
};

struct IDSelectorHelper {
    const IDSelector* sel;

    inline bool is_member(const size_t idx) const {
        return sel->is_member(idx);
    }
};

struct BitsetViewSelectorHelper {
    // todo aguzhva: use avx gather instruction
    const knowhere::BitsetView bitset;

    inline bool is_member(const size_t idx) const {
        return !bitset.test(idx);
    }
};

/* Find the nearest neighbors for nx queries in a set of ny vectors */

/*
/// Baseline implementation of exhaustive_inner_product_seq
template <class BlockResultHandler>
void exhaustive_inner_product_seq(
        const float* x,
        const float* y,
        size_t d,
        size_t nx,
        size_t ny,
        BlockResultHandler& res,
        const IDSelector* sel) {
    using SingleResultHandler = typename BlockResultHandler::SingleResultHandler;
    int nt = std::min(int(nx), omp_get_max_threads());

#pragma omp parallel num_threads(nt)
    {
        SingleResultHandler resi(res);
#pragma omp for
        for (int64_t i = 0; i < nx; i++) {
            const float* x_i = x + i * d;
            const float* y_j = y;
            resi.begin(i);
            for (size_t j = 0; j < ny; j++) {
                // todo aguzhva: bitset was here
                //if (bitset.empty() || !bitset.test(j)) {
                if (!sel || sel->is_member(j)) {
                    float ip = fvec_inner_product(x_i, y_j, d);
                    resi.add_result(ip, j);
                }
                y_j += d;
            }
            resi.end();
        }
    }
}
*/

// An improved implementation that
// 1. helps the branch predictor,
// 2. computes distances for 4 elements per loop
template <class BlockResultHandler, class SelectorHelper>
void exhaustive_inner_product_seq_impl(
        const float* __restrict x,
        const float* __restrict y,
        size_t d,
        size_t nx,
        size_t ny,
        BlockResultHandler& res,
        const SelectorHelper selector) {
    using SingleResultHandler = typename BlockResultHandler::SingleResultHandler;
    int nt = std::min(int(nx), omp_get_max_threads());

<<<<<<< HEAD
#ifdef FAISS_WITH_DNNL
    if (is_dnnl_enabled()) {
        float *res_arr = NULL;

        comput_f32bf16f32_inner_product(nx, d, ny, d, const_cast<float*>(x), const_cast<float*>(y), &res_arr);
=======
#ifdef KNOWHERE_WITH_DNNL
    if (is_dnnl_enabled()) {
        float *res_arr = NULL;

        //comput_f32bf16f32_inner_product(nx, d, ny, d, const_cast<float*>(x), const_cast<float*>(y), &res_arr);

        fvec_inner_product_batch(nx, d, ny, d, const_cast<float*>(x), const_cast<float*>(y), &res_arr);
>>>>>>> 71fd0cfd
        if (res_arr == NULL) {
            printf("res_arr = NULL\n");
            fflush(stderr);
            exit(1);
        }

<<<<<<< HEAD
=======
#pragma omp parallel num_threads(nt)
        {
            SingleResultHandler resi(res);
#pragma omp for
            for (size_t i = 0; i < nx; i++) {
                resi.begin(i);
                for (size_t j = 0; j < ny; j++) {
                    float ip = res_arr[i*ny + j];
                    resi.add_result(ip , j);
                }
                resi.end();
            }
        }
    } else {
#endif
>>>>>>> 71fd0cfd
#pragma omp parallel num_threads(nt)
        {
            SingleResultHandler resi(res);
#pragma omp for
            for (size_t i = 0; i < nx; i++) {
                resi.begin(i);
                for (size_t j = 0; j < ny; j++) {
                    float ip = res_arr[i*ny + j];
                    resi.add_result(ip , j);
                }
                resi.end();
            }
        }
    } else {
#endif
#pragma omp parallel num_threads(nt)
        {
            SingleResultHandler resi(res);
#pragma omp for
            for (int64_t i = 0; i < nx; i++) {
                const float* x_i = x + i * d;
                resi.begin(i);

                // the lambda that filters acceptable elements.
                auto filter = [&selector](const size_t j) {
                    return selector.is_member(j);
                };

                // the lambda that applies a filtered element.
                auto apply = [&resi](const float ip, const idx_t j) {
                    resi.add_result(ip, j);
                };

                // compute distances
                fvec_inner_products_ny_if(x_i, y, d, ny, filter, apply);

                resi.end();
            }
        }
#ifdef FAISS_WITH_DNNL
    }
<<<<<<< HEAD
=======
#ifdef KNOWHERE_WITH_DNNL
    }
>>>>>>> 71fd0cfd
#endif
}

template <class BlockResultHandler>
void exhaustive_inner_product_seq(
        const float* __restrict x,
        const float* __restrict y,
        size_t d,
        size_t nx,
        size_t ny,
        BlockResultHandler& res,
        const IDSelector* __restrict sel) {
    // add different specialized cases here via introducing
    //   helpers which are converted into templates.

    // bitset.empty() translates into sel=nullptr

    if (const auto* bitsetview_sel = dynamic_cast<const knowhere::BitsetViewIDSelector*>(sel)) {
        // A specialized case for Knowhere
        auto bitset = bitsetview_sel->bitset_view;
        if (!bitset.empty()) {
            BitsetViewSelectorHelper bitset_helper{bitset};
            exhaustive_inner_product_seq_impl<BlockResultHandler, BitsetViewSelectorHelper>(
                x, y, d, nx, ny, res, bitset_helper);
            return;
        }
    }
    else if (sel != nullptr) {
        // default Faiss case if sel is defined
        IDSelectorHelper ids_helper{sel};
        exhaustive_inner_product_seq_impl<BlockResultHandler, IDSelectorHelper>(
            x, y, d, nx, ny, res, ids_helper);
        return;
    }

    // default case if no filter is needed or if it is empty
    IDSelectorAll helper;
    exhaustive_inner_product_seq_impl<BlockResultHandler, IDSelectorAll>(
        x, y, d, nx, ny, res, helper);
}

/*
// Baseline implementation of exhaustive_L2sqr_seq
template <class BlockResultHandler>
void exhaustive_L2sqr_seq(
        const float* x,
        const float* y,
        size_t d,
        size_t nx,
        size_t ny,
        BlockResultHandler& res,
        const IDSelector* sel) {
    using SingleResultHandler = typename BlockResultHandler::SingleResultHandler;
    int nt = std::min(int(nx), omp_get_max_threads());

#pragma omp parallel num_threads(nt)
    {
        SingleResultHandler resi(res);
#pragma omp for
        for (int64_t i = 0; i < nx; i++) {
            const float* x_i = x + i * d;
            const float* y_j = y;
            resi.begin(i);
            for (size_t j = 0; j < ny; j++) {
                if (!sel || sel->is_member(j)) {
                    float disij = fvec_L2sqr(x_i, y_j, d);
                    resi.add_result(disij, j);
                }
                y_j += d;
            }
            resi.end();
        }
    }
}
*/

// An improved implementation that
// 1. helps the branch predictor,
// 2. computes distances for 4 elements per loop
template <class BlockResultHandler, class SelectorHelper>
void exhaustive_L2sqr_seq_impl(
        const float* __restrict x,
        const float* __restrict y,
        size_t d,
        size_t nx,
        size_t ny,
        BlockResultHandler& res,
        const SelectorHelper selector) {
    using SingleResultHandler = typename BlockResultHandler::SingleResultHandler;
    int nt = std::min(int(nx), omp_get_max_threads());

#pragma omp parallel num_threads(nt)
    {
        SingleResultHandler resi(res);
#pragma omp for
        for (int64_t i = 0; i < nx; i++) {
            const float* x_i = x + i * d;
            resi.begin(i);

            // the lambda that filters acceptable elements.
            auto filter = [&selector](const size_t j) {
                return selector.is_member(j);
            };

            // the lambda that applies a filtered element.
            auto apply = [&resi](const float dis, const idx_t j) {
                resi.add_result(dis, j);
            };

            // compute distances
            fvec_L2sqr_ny_if(x_i, y, d, ny, filter, apply);

            resi.end();
        }
    }
}

template <class BlockResultHandler>
void exhaustive_L2sqr_seq(
        const float* __restrict x,
        const float* __restrict y,
        size_t d,
        size_t nx,
        size_t ny,
        BlockResultHandler& res,
        const IDSelector* __restrict sel) {
    // add different specialized cases here via introducing
    //   helpers which are converted into templates.

    // bitset.empty() translates into sel=nullptr

    if (const auto* bitsetview_sel = dynamic_cast<const knowhere::BitsetViewIDSelector*>(sel)) {
        // A specialized case for Knowhere
        auto bitset = bitsetview_sel->bitset_view;
        if (!bitset.empty()) {
            BitsetViewSelectorHelper bitset_helper{bitset};
            exhaustive_L2sqr_seq_impl<BlockResultHandler, BitsetViewSelectorHelper>(
                x, y, d, nx, ny, res, bitset_helper);
            return;
        }
    }
    else if (sel != nullptr) {
        // default Faiss case if sel is defined
        IDSelectorHelper ids_helper{sel};
        exhaustive_L2sqr_seq_impl<BlockResultHandler, IDSelectorHelper>(
            x, y, d, nx, ny, res, ids_helper);
        return;
    }

    // default case if no filter is needed or if it is empty
    IDSelectorAll helper;
    exhaustive_L2sqr_seq_impl<BlockResultHandler, IDSelectorAll>(
        x, y, d, nx, ny, res, helper);
}

/*
// Baseline implementation of exhaustive_cosine_seq
template <class BlockResultHandler>
void exhaustive_cosine_seq(
        const float* x,
        const float* y,
        const float* y_norms,
        size_t d,
        size_t nx,
        size_t ny,
        BlockResultHandler& res,
        const IDSelector* sel) {
    using SingleResultHandler = typename BlockResultHandler::SingleResultHandler;
    int nt = std::min(int(nx), omp_get_max_threads());

#pragma omp parallel num_threads(nt)
    {
        SingleResultHandler resi(res);
#pragma omp for
        for (int64_t i = 0; i < nx; i++) {
            const float* x_i = x + i * d;
            const float* y_j = y;
            resi.begin(i);
            for (size_t j = 0; j < ny; j++) {
                if (!sel || sel->is_member(j)) {
                    // todo aguzhva: what if a norm == 0 ?
                    float norm =
                        (y_norms != nullptr) ? y_norms[j]
                                             : sqrtf(fvec_norm_L2sqr(y_j, d));
                    float disij = fvec_inner_product(x_i, y_j, d) / norm;
                    resi.add_result(disij, j);
                }
                y_j += d;
            }
            resi.end();
        }
    }
}
*/

// An improved implementation that
// 1. helps the branch predictor,
// 2. computes distances for 4 elements per loop
template <class BlockResultHandler, class SelectorHelper>
void exhaustive_cosine_seq_impl(
        const float* __restrict x,
        const float* __restrict y,
        const float* __restrict y_norms,
        size_t d,
        size_t nx,
        size_t ny,
        BlockResultHandler& res,
        const SelectorHelper selector) {
    using SingleResultHandler = typename BlockResultHandler::SingleResultHandler;
    int nt = std::min(int(nx), omp_get_max_threads());

#pragma omp parallel num_threads(nt)
    {
        SingleResultHandler resi(res);
#pragma omp for
        for (int64_t i = 0; i < nx; i++) {
            const float* x_i = x + i * d;
            resi.begin(i);

            // the lambda that filters acceptable elements.
            auto filter = [&selector](const size_t j) {
                return selector.is_member(j);
            };

            // the lambda that applies a filtered element.
            auto apply = [&resi, y, y_norms, d](const float ip, const idx_t j) {
                const float norm =
                    (y_norms != nullptr) ? 
                        y_norms[j] : 
                        sqrtf(fvec_norm_L2sqr(y + j * d, d));
                
                resi.add_result(ip / norm, j);
            };

            // compute distances
            fvec_inner_products_ny_if(x_i, y, d, ny, filter, apply);

            resi.end();
        }
    }
}

template <class BlockResultHandler>
void exhaustive_cosine_seq(
        const float* __restrict x,
        const float* __restrict y,
        const float* __restrict y_norms,
        size_t d,
        size_t nx,
        size_t ny,
        BlockResultHandler& res,
        const IDSelector* __restrict sel) {
    // add different specialized cases here via introducing
    //   helpers which are converted into templates.

    // bitset.empty() translates into sel=nullptr

    if (const auto* bitsetview_sel = dynamic_cast<const knowhere::BitsetViewIDSelector*>(sel)) {
        // A specialized case for Knowhere
        auto bitset = bitsetview_sel->bitset_view;
        if (!bitset.empty()) {
            BitsetViewSelectorHelper bitset_helper{bitset};
            exhaustive_cosine_seq_impl<BlockResultHandler, BitsetViewSelectorHelper>(
                x, y, y_norms, d, nx, ny, res, bitset_helper);
            return;
        }
    }
    else if (sel != nullptr) {
        // default Faiss case if sel is defined
        IDSelectorHelper ids_helper{sel};
        exhaustive_cosine_seq_impl<BlockResultHandler, IDSelectorHelper>(
            x, y, y_norms, d, nx, ny, res, ids_helper);
        return;
    }

    // default case if no filter is needed or if it is empty
    IDSelectorAll helper;
    exhaustive_cosine_seq_impl<BlockResultHandler, IDSelectorAll>(
        x, y, y_norms, d, nx, ny, res, helper);
}


/** Find the nearest neighbors for nx queries in a set of ny vectors */
template <class BlockResultHandler>
void exhaustive_inner_product_blas(
        const float* x,
        const float* y,
        size_t d,
        size_t nx,
        size_t ny,
        BlockResultHandler& res,
        const IDSelector* sel) {
    // BLAS does not like empty matrices
    if (nx == 0 || ny == 0)
        return;

    /* block sizes */
    const size_t bs_x = distance_compute_blas_query_bs;
    const size_t bs_y = distance_compute_blas_database_bs;
    std::unique_ptr<float[]> ip_block(new float[bs_x * bs_y]);

    for (size_t i0 = 0; i0 < nx; i0 += bs_x) {
        size_t i1 = i0 + bs_x;
        if (i1 > nx)
            i1 = nx;

        res.begin_multiple(i0, i1);

        for (size_t j0 = 0; j0 < ny; j0 += bs_y) {
            size_t j1 = j0 + bs_y;
            if (j1 > ny)
                j1 = ny;
            /* compute the actual dot products */
            {
                float one = 1, zero = 0;
                FINTEGER nyi = j1 - j0, nxi = i1 - i0, di = d;
                sgemm_("Transpose",
                       "Not transpose",
                       &nyi,
                       &nxi,
                       &di,
                       &one,
                       y + j0 * d,
                       &di,
                       x + i0 * d,
                       &di,
                       &zero,
                       ip_block.get(),
                       &nyi);
            }

            res.add_results(j0, j1, ip_block.get(), sel);
        }
        res.end_multiple();
        InterruptCallback::check();
    }
}

// distance correction is an operator that can be applied to transform
// the distances
template <class BlockResultHandler>
void exhaustive_L2sqr_blas(
        const float* x,
        const float* y,
        size_t d,
        size_t nx,
        size_t ny,
        BlockResultHandler& res,
        const float* y_norms = nullptr,
        const IDSelector* sel = nullptr) {
    // BLAS does not like empty matrices
    if (nx == 0 || ny == 0)
        return;

    /* block sizes */
    const size_t bs_x = distance_compute_blas_query_bs;
    const size_t bs_y = distance_compute_blas_database_bs;
    // const size_t bs_x = 16, bs_y = 16;
    std::unique_ptr<float[]> ip_block(new float[bs_x * bs_y]);
    std::unique_ptr<float[]> x_norms(new float[nx]);
    std::unique_ptr<float[]> del2;

    fvec_norms_L2sqr(x_norms.get(), x, d, nx);

    if (!y_norms) {
        float* y_norms2 = new float[ny];
        del2.reset(y_norms2);
        fvec_norms_L2sqr(y_norms2, y, d, ny);
        y_norms = y_norms2;
    }

    for (size_t i0 = 0; i0 < nx; i0 += bs_x) {
        size_t i1 = i0 + bs_x;
        if (i1 > nx)
            i1 = nx;

        res.begin_multiple(i0, i1);

        for (size_t j0 = 0; j0 < ny; j0 += bs_y) {
            size_t j1 = j0 + bs_y;
            if (j1 > ny)
                j1 = ny;
            /* compute the actual dot products */
            {
                float one = 1, zero = 0;
                FINTEGER nyi = j1 - j0, nxi = i1 - i0, di = d;
                sgemm_("Transpose",
                       "Not transpose",
                       &nyi,
                       &nxi,
                       &di,
                       &one,
                       y + j0 * d,
                       &di,
                       x + i0 * d,
                       &di,
                       &zero,
                       ip_block.get(),
                       &nyi);
            }
#pragma omp parallel for
            for (int64_t i = i0; i < i1; i++) {
                float* ip_line = ip_block.get() + (i - i0) * (j1 - j0);

                for (size_t j = j0; j < j1; j++) {
                    float ip = *ip_line;
                    float dis = x_norms[i] + y_norms[j] - 2 * ip;

                    // negative values can occur for identical vectors
                    // due to roundoff errors
                    if (dis < 0)
                        dis = 0;

                    *ip_line = dis;
                    ip_line++;
                }
            }
            res.add_results(j0, j1, ip_block.get(), sel);
        }
        res.end_multiple();
        InterruptCallback::check();
    }
}

template <class BlockResultHandler>
void exhaustive_cosine_blas(
        const float* x,
        const float* y,
        const float* y_norms_in,
        size_t d,
        size_t nx,
        size_t ny,
        BlockResultHandler& res,
        const IDSelector* sel = nullptr) {
    // BLAS does not like empty matrices
    if (nx == 0 || ny == 0)
        return;

    /* block sizes */
    const size_t bs_x = distance_compute_blas_query_bs;
    const size_t bs_y = distance_compute_blas_database_bs;
    // const size_t bs_x = 16, bs_y = 16;
    std::unique_ptr<float[]> ip_block(new float[bs_x * bs_y]);
    std::unique_ptr<float[]> y_norms(new float[ny]);
    std::unique_ptr<float[]> del2;

    if (y_norms_in == nullptr) {
        fvec_norms_L2(y_norms.get(), y, d, ny);
    }

    for (size_t i0 = 0; i0 < nx; i0 += bs_x) {
        size_t i1 = i0 + bs_x;
        if (i1 > nx)
            i1 = nx;

        res.begin_multiple(i0, i1);

        for (size_t j0 = 0; j0 < ny; j0 += bs_y) {
            size_t j1 = j0 + bs_y;
            if (j1 > ny)
                j1 = ny;
            /* compute the actual dot products */
            {
                float one = 1, zero = 0;
                FINTEGER nyi = j1 - j0, nxi = i1 - i0, di = d;
                sgemm_("Transpose",
                       "Not transpose",
                       &nyi,
                       &nxi,
                       &di,
                       &one,
                       y + j0 * d,
                       &di,
                       x + i0 * d,
                       &di,
                       &zero,
                       ip_block.get(),
                       &nyi);
            }
#pragma omp parallel for
            for (int64_t i = i0; i < i1; i++) {
                float* ip_line = ip_block.get() + (i - i0) * (j1 - j0);

                for (size_t j = j0; j < j1; j++) {
                    float ip = *ip_line;
                    float dis = (y_norms_in != nullptr) ? ip / y_norms_in[j]
                                                        : ip / y_norms[j];
                    *ip_line = dis;
                    ip_line++;
                }
            }
            res.add_results(j0, j1, ip_block.get(), sel);
        }
        res.end_multiple();
        InterruptCallback::check();
    }
}

template <class DistanceCorrection, class BlockResultHandler>
static void knn_jaccard_blas(
        const float* x,
        const float* y,
        size_t d,
        size_t nx,
        size_t ny,
        BlockResultHandler& res,
        const DistanceCorrection& corr,
        const IDSelector* sel) {
    // BLAS does not like empty matrices
    if (nx == 0 || ny == 0)
        return;

    /* block sizes */
    const size_t bs_x = 4096, bs_y = 1024;
    // const size_t bs_x = 16, bs_y = 16;

    std::unique_ptr<float[]> ip_block(new float[bs_x * bs_y]);
    std::unique_ptr<float[]> x_norms(new float[nx]);
    std::unique_ptr<float[]> y_norms(new float[ny]);

    fvec_norms_L2sqr(x_norms.get(), x, d, nx);
    fvec_norms_L2sqr(y_norms.get(), y, d, ny);

    for (size_t i0 = 0; i0 < nx; i0 += bs_x) {
        size_t i1 = i0 + bs_x;
        if (i1 > nx)
            i1 = nx;

        res.begin_multiple(i0, i1);

        for (size_t j0 = 0; j0 < ny; j0 += bs_y) {
            size_t j1 = j0 + bs_y;
            if (j1 > ny)
                j1 = ny;
            /* compute the actual dot products */
            {
                float one = 1, zero = 0;
                FINTEGER nyi = j1 - j0, nxi = i1 - i0, di = d;
                sgemm_("Transpose",
                       "Not transpose",
                       &nyi,
                       &nxi,
                       &di,
                       &one,
                       y + j0 * d,
                       &di,
                       x + i0 * d,
                       &di,
                       &zero,
                       ip_block.get(),
                       &nyi);
            }

            /* collect minima */
#pragma omp parallel for
            for (size_t i = i0; i < i1; i++) {
                float* ip_line = ip_block.get() + (i - i0) * (j1 - j0);

                for (size_t j = j0; j < j1; j++) {
                    if (!sel || sel->is_member(j)) {
                        float ip = *ip_line;
                        float dis = 1.0 - ip / (x_norms[i] + y_norms[j] - ip);

                        // negative values can occur for identical vectors
                        // due to roundoff errors
                        if (dis < 0)
                            dis = 0;

                        dis = corr(dis, i, j);
                        *ip_line = dis;
                    }
                    ip_line++;
                }
            }
            res.add_results(j0, j1, ip_block.get(), sel);
        }
        res.end_multiple();
        InterruptCallback::check();
    }
}

template <class BlockResultHandler>
void knn_L2sqr_select(
        const float* x,
        const float* y,
        size_t d,
        size_t nx,
        size_t ny,
        BlockResultHandler& res,
        const float* y_norm2,
        const IDSelector* sel) {
    if (sel) {
        exhaustive_L2sqr_seq<BlockResultHandler>(
                x, y, d, nx, ny, res, sel);
    } else if (nx < distance_compute_blas_threshold) {
        exhaustive_L2sqr_seq<BlockResultHandler>(x, y, d, nx, ny, res, nullptr);
    } else {
        exhaustive_L2sqr_blas<BlockResultHandler>(x, y, d, nx, ny, res, y_norm2, nullptr);
    }
}

template <class BlockResultHandler>
void knn_inner_product_select(
        const float* x,
        const float* y,
        size_t d,
        size_t nx,
        size_t ny,
        BlockResultHandler& res,
        const IDSelector* sel) {
    if (sel) {
        exhaustive_inner_product_seq<BlockResultHandler>(
                x, y, d, nx, ny, res, sel);
    } else if (nx < distance_compute_blas_threshold) {
        exhaustive_inner_product_seq<BlockResultHandler>(x, y, d, nx, ny, res, nullptr);
    } else {
        exhaustive_inner_product_blas<BlockResultHandler>(x, y, d, nx, ny, res, nullptr);
    }
}

template <class BlockResultHandler>
void knn_cosine_select(
        const float* x,
        const float* y,
        const float* y_norms,
        size_t d,
        size_t nx,
        size_t ny,
        BlockResultHandler& res,
        const IDSelector* sel) {
    if (sel) {
        exhaustive_cosine_seq<BlockResultHandler>(
                x, y, y_norms, d, nx, ny, res, sel);
    } else if (nx < distance_compute_blas_threshold) {
        exhaustive_cosine_seq<BlockResultHandler>(x, y, y_norms, d, nx, ny, res, nullptr);
    } else {
        exhaustive_cosine_blas<BlockResultHandler>(x, y, y_norms, d, nx, ny, res, nullptr);
    }
}

} // anonymous namespace

/*******************************************************
 * KNN driver functions
 *******************************************************/
int distance_compute_blas_threshold = 16384;
int distance_compute_blas_query_bs = 4096;
int distance_compute_blas_database_bs = 1024;
int distance_compute_min_k_reservoir = 100;

void knn_inner_product(
        const float* x,
        const float* y,
        size_t d,
        size_t nx,
        size_t ny,
        size_t k,
        float* vals,
        int64_t* ids,
        const IDSelector* sel) {
    int64_t imin = 0;
    if (auto selr = dynamic_cast<const IDSelectorRange*>(sel)) {
        imin = std::max(selr->imin, int64_t(0));
        int64_t imax = std::min(selr->imax, int64_t(ny));
        ny = imax - imin;
        y += d * imin;
        sel = nullptr;
    }
    if (auto sela = dynamic_cast<const IDSelectorArray*>(sel)) {
        knn_inner_products_by_idx(
                x, y, sela->ids, d, nx, ny, sela->n, k, vals, ids, 0);
        return;
    }

    // // todo aguzhva: this is disabled for knowhere, because it requires 
    // //   some dynamic kernel dispatching.
    // if (k == 1) {
    //     Top1BlockResultHandler<CMin<float, int64_t>> res(nx, vals, ids);
    //     knn_inner_product_select(x, y, d, nx, ny, res, sel);
    // } else 
    if (k < distance_compute_min_k_reservoir) {
        HeapBlockResultHandler<CMin<float, int64_t>> res(nx, vals, ids, k);
        knn_inner_product_select(x, y, d, nx, ny, res, sel);
    } else {
        ReservoirBlockResultHandler<CMin<float, int64_t>> res(nx, vals, ids, k);
        knn_inner_product_select(x, y, d, nx, ny, res, sel);
    }

    if (imin != 0) {
        for (size_t i = 0; i < nx * k; i++) {
            if (ids[i] >= 0) {
                ids[i] += imin;
            }
        }
    }
}

void knn_inner_product(
        const float* x,
        const float* y,
        size_t d,
        size_t nx,
        size_t ny,
        float_minheap_array_t* res,
        const IDSelector* sel) {
    FAISS_THROW_IF_NOT(nx == res->nh);
    knn_inner_product(x, y, d, nx, ny, res->k, res->val, res->ids, sel);
}

// computes and stores all IP distances into output. Output should be
// preallocated of size nx * ny, each element should be initialized to
// {lowest distance, -1}.
void all_inner_product(
        const float* x,
        const float* y,
        size_t d,
        size_t nx,
        size_t ny,
        std::vector<knowhere::DistId>& output,
        const IDSelector* sel) {
    CollectAllResultHandler<CMax<float, int64_t>> res(nx, ny, output);
    if (nx < distance_compute_blas_threshold) {
        exhaustive_inner_product_seq(x, y, d, nx, ny, res, sel);
    } else {
        exhaustive_inner_product_blas(x, y, d, nx, ny, res, sel);
    }
}

void knn_L2sqr(
        const float* x,
        const float* y,
        size_t d,
        size_t nx,
        size_t ny,
        size_t k,
        float* vals,
        int64_t* ids,
        const float* y_norm2,
        const IDSelector* sel) {
    int64_t imin = 0;
    if (auto selr = dynamic_cast<const IDSelectorRange*>(sel)) {
        imin = std::max(selr->imin, int64_t(0));
        int64_t imax = std::min(selr->imax, int64_t(ny));
        ny = imax - imin;
        y += d * imin;
        sel = nullptr;
    }
    if (auto sela = dynamic_cast<const IDSelectorArray*>(sel)) {
        knn_L2sqr_by_idx(x, y, sela->ids, d, nx, ny, sela->n, k, vals, ids, 0);
        return;
    }
    // // todo aguzhva: this is disabled for knowhere, because it requires 
    // //   some dynamic kernel dispatching.
    // if (k == 1) {
    //     Top1BlockResultHandler<CMax<float, int64_t>> res(nx, vals, ids);
    //     knn_L2sqr_select(x, y, d, nx, ny, res, y_norm2, sel);
    // } else 
    if (k < distance_compute_min_k_reservoir) {
        HeapBlockResultHandler<CMax<float, int64_t>> res(nx, vals, ids, k);
        knn_L2sqr_select(x, y, d, nx, ny, res, y_norm2, sel);
    } else {
        ReservoirBlockResultHandler<CMax<float, int64_t>> res(nx, vals, ids, k);
        knn_L2sqr_select(x, y, d, nx, ny, res, y_norm2, sel);
    }
    if (imin != 0) {
        for (size_t i = 0; i < nx * k; i++) {
            if (ids[i] >= 0) {
                ids[i] += imin;
            }
        }
    }
}

void knn_L2sqr(
        const float* x,
        const float* y,
        size_t d,
        size_t nx,
        size_t ny,
        float_maxheap_array_t* res,
        const float* y_norm2,
        const IDSelector* sel) {
    FAISS_THROW_IF_NOT(res->nh == nx);
    knn_L2sqr(x, y, d, nx, ny, res->k, res->val, res->ids, y_norm2, sel);
}

// computes and stores all L2 distances into output. Output should be
// preallocated of size nx * ny, each element should be initialized to
// {lowest distance, -1}.
void all_L2sqr(
        const float* x,
        const float* y,
        size_t d,
        size_t nx,
        size_t ny,
        std::vector<knowhere::DistId>& output,
        const float* y_norms,
        const IDSelector* sel) {
    CollectAllResultHandler<CMax<float, int64_t>> res(nx, ny, output);
    if (nx < distance_compute_blas_threshold) {
        exhaustive_L2sqr_seq(x, y, d, nx, ny, res, sel);
    } else {
        exhaustive_L2sqr_blas(x, y, d, nx, ny, res, y_norms, sel);
    }
}

void knn_cosine(
        const float* x,
        const float* y,
        const float* y_norms,
        size_t d,
        size_t nx,
        size_t ny,
        size_t k,
        float* vals,
        int64_t* ids,
        const IDSelector* sel) {
    int64_t imin = 0;
    if (auto selr = dynamic_cast<const IDSelectorRange*>(sel)) {
        imin = std::max(selr->imin, int64_t(0));
        int64_t imax = std::min(selr->imax, int64_t(ny));
        ny = imax - imin;
        y += d * imin;
        sel = nullptr;
    }
    if (auto sela = dynamic_cast<const IDSelectorArray*>(sel)) {
        knn_cosine_by_idx(
                x, y, y_norms, sela->ids, d, nx, ny, sela->n, k, vals, ids, 0);
        return;
    }

    // // todo aguzhva: this is disabled for knowhere, because it requires 
    // //   some dynamic kernel dispatching.
    // if (k == 1) {
    //     Top1BlockResultHandler<CMin<float, int64_t>> res(nx, vals, ids);
    //     knn_cosine_select(x, y, y_norms, d, nx, ny, res, sel);
    // } else 
    if (k < distance_compute_min_k_reservoir) {
        HeapBlockResultHandler<CMin<float, int64_t>> res(nx, vals, ids, k);
        knn_cosine_select(x, y, y_norms, d, nx, ny, res, sel);
    } else {
        ReservoirBlockResultHandler<CMin<float, int64_t>> res(nx, vals, ids, k);
        knn_cosine_select(x, y, y_norms, d, nx, ny, res, sel);
    }

    if (imin != 0) {
        for (size_t i = 0; i < nx * k; i++) {
            if (ids[i] >= 0) {
                ids[i] += imin;
            }
        }
    }
}

void knn_cosine(
        const float* x,
        const float* y,
        const float* y_norms,
        size_t d,
        size_t nx,
        size_t ny,
        float_minheap_array_t* res,
        const IDSelector* sel) {
    FAISS_THROW_IF_NOT(nx == res->nh);
    knn_cosine(x, y, y_norms, d, nx, ny, res->k, res->val, res->ids, sel);
}

// computes and stores all cosine distances into output. Output should be
// preallocated of size nx * ny, each element should be initialized to
// {lowest distance, -1}.
void all_cosine(
        const float* x,
        const float* y,
        const float* y_norms,
        size_t d,
        size_t nx,
        size_t ny,
        std::vector<knowhere::DistId>& output,
        const IDSelector* sel) {
    CollectAllResultHandler<CMax<float, int64_t>> res(nx, ny, output);
    if (nx < distance_compute_blas_threshold) {
        exhaustive_cosine_seq(x, y, y_norms, d, nx, ny, res, sel);
    } else {
        exhaustive_cosine_blas(x, y, y_norms, d, nx, ny, res, sel);
    }
}

struct NopDistanceCorrection {
    float operator()(float dis, size_t /*qno*/, size_t /*bno*/) const {
        return dis;
    }
};

void knn_jaccard(
        const float* x,
        const float* y,
        size_t d,
        size_t nx,
        size_t ny,
        float_maxheap_array_t* ha,
        const IDSelector* sel) {
    if (d % 4 != 0) {
        // knn_jaccard_sse(x, y, d, nx, ny, res);
        FAISS_ASSERT_MSG(false, "dim is not multiple of 4!");
    } else {
        NopDistanceCorrection nop;
        HeapBlockResultHandler<CMax<float, int64_t>> res(
                ha->nh, ha->val, ha->ids, ha->k);
        knn_jaccard_blas(x, y, d, nx, ny, res, nop, sel);
    }
}

/***************************************************************************
 * Range search
 ***************************************************************************/

void range_search_L2sqr(
        const float* x,
        const float* y,
        size_t d,
        size_t nx,
        size_t ny,
        float radius,
        RangeSearchResult* res,
        const IDSelector* sel) {
    RangeSearchBlockResultHandler<CMax<float, int64_t>> resh(res, radius);
    if (nx < distance_compute_blas_threshold) {
        exhaustive_L2sqr_seq(x, y, d, nx, ny, resh, sel);
    } else {
        exhaustive_L2sqr_blas(x, y, d, nx, ny, resh, nullptr, sel);
    }
}

void range_search_inner_product(
        const float* x,
        const float* y,
        size_t d,
        size_t nx,
        size_t ny,
        float radius,
        RangeSearchResult* res,
        const IDSelector* sel) {
    RangeSearchBlockResultHandler<CMin<float, int64_t>> resh(res, radius);
    if (nx < distance_compute_blas_threshold) {
        exhaustive_inner_product_seq(x, y, d, nx, ny, resh, sel);
    } else {
        exhaustive_inner_product_blas(x, y, d, nx, ny, resh, sel);
    }
}

void range_search_cosine(
        const float* x,
        const float* y,
        const float* y_norms,
        size_t d,
        size_t nx,
        size_t ny,
        float radius,
        RangeSearchResult* res,
        const IDSelector* sel) {
    RangeSearchBlockResultHandler<CMin<float, int64_t>> resh(res, radius);
    if (nx < distance_compute_blas_threshold) {
        exhaustive_cosine_seq(x, y, y_norms, d, nx, ny, resh, sel);
    } else {
        exhaustive_cosine_blas(x, y, y_norms, d, nx, ny, resh, sel);
    }
}

/***************************************************************************
 * compute a subset of  distances
 ***************************************************************************/

/* compute the inner product between x and a subset y of ny vectors,
   whose indices are given by idy.  */
void fvec_inner_products_by_idx(
        float* __restrict ip,
        const float* x,
        const float* y,
        const int64_t* __restrict ids, /* for y vecs */
        size_t d,
        size_t nx,
        size_t ny) {
#pragma omp parallel for
    for (int64_t j = 0; j < nx; j++) {
        const int64_t* __restrict idsj = ids + j * ny;
        const float* xj = x + j * d;
        float* __restrict ipj = ip + j * ny;

        // // baseline version
        // for (size_t i = 0; i < ny; i++) {
        //     if (idsj[i] < 0) {
        //         ipj[i] = -INFINITY;
        //     } else {
        //         ipj[i] = fvec_inner_product(xj, y + d * idsj[i], d);
        //     }
        // }

        // todo aguzhva: this version deviates from the baseline
        //   on not assigning -INFINITY

        // the lambda that filters acceptable elements.
        auto filter = [=](const size_t i) { return (idsj[i] >= 0); };

        // the lambda that applies a filtered element.
        auto apply = [=](const float dis, const size_t i) {
            ipj[i] = dis;
        };

        // compute distances
        fvec_inner_products_ny_by_idx_if(
            xj,
            y,
            idsj,
            d,
            ny,
            filter,
            apply
        );
    }
}

/* compute the inner product between x and a subset y of ny vectors,
   whose indices are given by idy.  */
void fvec_L2sqr_by_idx(
        float* __restrict dis,
        const float* x,
        const float* y,
        const int64_t* __restrict ids, /* ids of y vecs */
        size_t d,
        size_t nx,
        size_t ny) {
#pragma omp parallel for
    for (int64_t j = 0; j < nx; j++) {
        const int64_t* __restrict idsj = ids + j * ny;
        const float* xj = x + j * d;
        float* __restrict disj = dis + j * ny;

        // // baseline version
        // for (size_t i = 0; i < ny; i++) {
        //     if (idsj[i] < 0) {
        //         disj[i] = INFINITY;
        //     } else {
        //         disj[i] = fvec_L2sqr(xj, y + d * idsj[i], d);
        //     }
        // }

        // todo aguzhva: this version deviates from the baseline
        //   on not assigning INFINITY

        // the lambda that filters acceptable elements.
        auto filter = [=](const size_t i) { return (idsj[i] >= 0); };

        // the lambda that applies a filtered element.
        auto apply = [=](const float dis, const size_t i) {
            disj[i] = dis;
        };

        // compute distances
        fvec_L2sqr_ny_by_idx_if(
            xj,
            y,
            idsj,
            d,
            ny,
            filter,
            apply
        );
    }
}

void pairwise_indexed_L2sqr(
        size_t d,
        size_t n,
        const float* x,
        const int64_t* ix,
        const float* y,
        const int64_t* iy,
        float* dis) {
#pragma omp parallel for
    for (int64_t j = 0; j < n; j++) {
        if (ix[j] >= 0 && iy[j] >= 0) {
            dis[j] = fvec_L2sqr(x + d * ix[j], y + d * iy[j], d);
        } else {
            dis[j] = INFINITY;
        }
    }
}

void pairwise_indexed_inner_product(
        size_t d,
        size_t n,
        const float* x,
        const int64_t* ix,
        const float* y,
        const int64_t* iy,
        float* dis) {
#pragma omp parallel for
    for (int64_t j = 0; j < n; j++) {
        if (ix[j] >= 0 && iy[j] >= 0) {
            dis[j] = fvec_inner_product(x + d * ix[j], y + d * iy[j], d);
        } else {
            dis[j] = -INFINITY;
        }
    }
}

/* Find the nearest neighbors for nx queries in a set of ny vectors
   indexed by ids. May be useful for re-ranking a pre-selected vector list */
void knn_inner_products_by_idx(
        const float* x,
        const float* y,
        const int64_t* ids,
        size_t d,
        size_t nx,
        size_t ny,
        size_t nsubset,
        size_t k,
        float* res_vals,
        int64_t* res_ids,
        int64_t ld_ids) {
    if (ld_ids < 0) {
        ld_ids = ny;
    }

#pragma omp parallel for if (nx > 100)
    for (int64_t i = 0; i < nx; i++) {
        const float* x_ = x + i * d;
        const int64_t* idsi = ids + i * ld_ids;
        size_t j;
        float* __restrict simi = res_vals + i * k;
        int64_t* __restrict idxi = res_ids + i * k;
        minheap_heapify(k, simi, idxi);

        for (j = 0; j < nsubset; j++) {
            if (idsi[j] < 0 || idsi[j] >= ny) {
                break;
            }
            float ip = fvec_inner_product(x_, y + d * idsi[j], d);

            if (ip > simi[0]) {
                minheap_replace_top(k, simi, idxi, ip, idsi[j]);
            }
        }
        minheap_reorder(k, simi, idxi);
    }
}

void knn_L2sqr_by_idx(
        const float* x,
        const float* y,
        const int64_t* __restrict ids,
        size_t d,
        size_t nx,
        size_t ny,
        size_t nsubset,
        size_t k,
        float* res_vals,
        int64_t* res_ids,
        int64_t ld_ids) {
    if (ld_ids < 0) {
        ld_ids = ny;
    }
#pragma omp parallel for if (nx > 100)
    for (int64_t i = 0; i < nx; i++) {
        const float* x_ = x + i * d;
        const int64_t* __restrict idsi = ids + i * ld_ids;
        float* __restrict simi = res_vals + i * k;
        int64_t* __restrict idxi = res_ids + i * k;
        maxheap_heapify(k, simi, idxi);
        for (size_t j = 0; j < nsubset; j++) {
            if (idsi[j] < 0 || idsi[j] >= ny) {
                break;
            }
            float disij = fvec_L2sqr(x_, y + d * idsi[j], d);

            if (disij < simi[0]) {
                maxheap_replace_top(k, simi, idxi, disij, idsi[j]);
            }
        }
        maxheap_reorder(k, simi, idxi);
    }
}

void knn_cosine_by_idx(
        const float* x,
        const float* y,
        const float* y_norms,
        const int64_t* ids,
        size_t d,
        size_t nx,
        size_t ny,
        size_t nsubset,
        size_t k,
        float* res_vals,
        int64_t* res_ids,
        int64_t ld_ids) {
    if (ld_ids < 0) {
        ld_ids = ny;
    }

#pragma omp parallel for if (nx > 100)
    for (int64_t i = 0; i < nx; i++) {
        const float* x_ = x + i * d;
        const int64_t* idsi = ids + i * ld_ids;
        size_t j;
        float* __restrict simi = res_vals + i * k;
        int64_t* __restrict idxi = res_ids + i * k;
        minheap_heapify(k, simi, idxi);

        for (size_t j = 0; j < nsubset; j++) {
            if (idsi[j] < 0 || idsi[j] >= ny) {
                break;
            }
            float ip = fvec_inner_product(x_, y + d * idsi[j], d);
            const float norm =
                (y_norms != nullptr) ? 
                    y_norms[idsi[j]] : 
                    sqrtf(fvec_norm_L2sqr(y + d * idsi[j], d));
            ip /= norm;

            if (ip > simi[0]) {
                minheap_replace_top(k, simi, idxi, ip, idsi[j]);
            }
        }
        minheap_reorder(k, simi, idxi);
    }
}

void pairwise_L2sqr(
        int64_t d,
        int64_t nq,
        const float* xq,
        int64_t nb,
        const float* xb,
        float* dis,
        int64_t ldq,
        int64_t ldb,
        int64_t ldd) {
    if (nq == 0 || nb == 0)
        return;
    if (ldq == -1)
        ldq = d;
    if (ldb == -1)
        ldb = d;
    if (ldd == -1)
        ldd = nb;

    // store in beginning of distance matrix to avoid malloc
    float* b_norms = dis;

#pragma omp parallel for
    for (int64_t i = 0; i < nb; i++)
        b_norms[i] = fvec_norm_L2sqr(xb + i * ldb, d);

#pragma omp parallel for
    for (int64_t i = 1; i < nq; i++) {
        float q_norm = fvec_norm_L2sqr(xq + i * ldq, d);
        for (int64_t j = 0; j < nb; j++)
            dis[i * ldd + j] = q_norm + b_norms[j];
    }

    {
        float q_norm = fvec_norm_L2sqr(xq, d);
        for (int64_t j = 0; j < nb; j++)
            dis[j] += q_norm;
    }

    {
        FINTEGER nbi = nb, nqi = nq, di = d, ldqi = ldq, ldbi = ldb, lddi = ldd;
        float one = 1.0, minus_2 = -2.0;

        sgemm_("Transposed",
               "Not transposed",
               &nbi,
               &nqi,
               &di,
               &minus_2,
               xb,
               &ldbi,
               xq,
               &ldqi,
               &one,
               dis,
               &lddi);
    }
}

void inner_product_to_L2sqr(
        float* __restrict dis,
        const float* nr1,
        const float* nr2,
        size_t n1,
        size_t n2) {
#pragma omp parallel for
    for (int64_t j = 0; j < n1; j++) {
        float* disj = dis + j * n2;
        for (size_t i = 0; i < n2; i++)
            disj[i] = nr1[j] + nr2[i] - 2 * disj[i];
    }
}

// todo aguzhva: Faiss 1.7.4, no longer used in IndexFlat::assign and Clustering.
void elkan_L2_sse(
        const float* x,
        const float* y,
        size_t d,
        size_t nx,
        size_t ny,
        int64_t* ids,
        float* val,
        float* tmp_buffer,
        size_t sym_dim) {
    if (nx == 0 || ny == 0) {
        return;
    }

    for (size_t j0 = 0; j0 < ny; j0 += sym_dim) {
        size_t j1 = j0 + sym_dim;
        if (j1 > ny)
            j1 = ny;

        auto Y = [&](size_t i, size_t j) -> float& {
            assert(i != j);
            i -= j0, j -= j0;
            return (i > j) ? tmp_buffer[j + i * (i - 1) / 2]
                           : tmp_buffer[i + j * (j - 1) / 2];
        };

#pragma omp parallel
        {
            int nt = omp_get_num_threads();
            int rank = omp_get_thread_num();
            for (size_t i = j0 + 1 + rank; i < j1; i += nt) {
                const float* y_i = y + i * d;
                for (size_t j = j0; j < i; j++) {
                    const float* y_j = y + j * d;
                    Y(i, j) = fvec_L2sqr(y_i, y_j, d);
                }
            }
        }

#pragma omp parallel for
        for (size_t i = 0; i < nx; i++) {
            const float* x_i = x + i * d;

            int64_t ids_i = j0;
            float val_i = fvec_L2sqr(x_i, y + j0 * d, d);
            float val_i_time_4 = val_i * 4;
            for (size_t j = j0 + 1; j < j1; j++) {
                if (val_i_time_4 <= Y(ids_i, j)) {
                    continue;
                }
                const float* y_j = y + j * d;
                float disij = fvec_L2sqr(x_i, y_j, d / 2);
                if (disij >= val_i) {
                    continue;
                }
                disij += fvec_L2sqr(x_i + d / 2, y_j + d / 2, d - d / 2);
                if (disij < val_i) {
                    ids_i = j;
                    val_i = disij;
                    val_i_time_4 = val_i * 4;
                }
            }

            if (j0 == 0 || val[i] > val_i) {
                val[i] = val_i;
                ids[i] = ids_i;
            }
        }
    }

}

} // namespace faiss<|MERGE_RESOLUTION|>--- conflicted
+++ resolved
@@ -26,9 +26,6 @@
 #include <faiss/impl/IDSelector.h>
 #include <faiss/impl/ResultHandler.h>
 #include <faiss/utils/utils.h>
-#ifdef FAISS_WITH_DNNL
-#include <faiss/utils/onednn_utils.h>
-#endif
 
 #ifdef KNOWHERE_WITH_DNNL
 #include "simd/distances_onednn.h"
@@ -218,13 +215,6 @@
     using SingleResultHandler = typename BlockResultHandler::SingleResultHandler;
     int nt = std::min(int(nx), omp_get_max_threads());
 
-<<<<<<< HEAD
-#ifdef FAISS_WITH_DNNL
-    if (is_dnnl_enabled()) {
-        float *res_arr = NULL;
-
-        comput_f32bf16f32_inner_product(nx, d, ny, d, const_cast<float*>(x), const_cast<float*>(y), &res_arr);
-=======
 #ifdef KNOWHERE_WITH_DNNL
     if (is_dnnl_enabled()) {
         float *res_arr = NULL;
@@ -232,77 +222,49 @@
         //comput_f32bf16f32_inner_product(nx, d, ny, d, const_cast<float*>(x), const_cast<float*>(y), &res_arr);
 
         fvec_inner_product_batch(nx, d, ny, d, const_cast<float*>(x), const_cast<float*>(y), &res_arr);
->>>>>>> 71fd0cfd
         if (res_arr == NULL) {
             printf("res_arr = NULL\n");
             fflush(stderr);
             exit(1);
         }
 
-<<<<<<< HEAD
-=======
-#pragma omp parallel num_threads(nt)
-        {
-            SingleResultHandler resi(res);
-#pragma omp for
-            for (size_t i = 0; i < nx; i++) {
-                resi.begin(i);
-                for (size_t j = 0; j < ny; j++) {
-                    float ip = res_arr[i*ny + j];
-                    resi.add_result(ip , j);
-                }
-                resi.end();
-            }
-        }
-    } else {
-#endif
->>>>>>> 71fd0cfd
-#pragma omp parallel num_threads(nt)
-        {
-            SingleResultHandler resi(res);
-#pragma omp for
-            for (size_t i = 0; i < nx; i++) {
-                resi.begin(i);
-                for (size_t j = 0; j < ny; j++) {
-                    float ip = res_arr[i*ny + j];
-                    resi.add_result(ip , j);
-                }
-                resi.end();
-            }
+        SingleResultHandler resi(res);
+        for (size_t i = 0; i < nx; i++) {
+            resi.begin(i);
+            for (size_t j = 0; j < ny; j++) {
+                float ip = res_arr[i*ny + j];
+                resi.add_result(ip , j);
+            }
+            resi.end();
         }
     } else {
 #endif
 #pragma omp parallel num_threads(nt)
-        {
-            SingleResultHandler resi(res);
+    {
+        SingleResultHandler resi(res);
 #pragma omp for
-            for (int64_t i = 0; i < nx; i++) {
-                const float* x_i = x + i * d;
-                resi.begin(i);
-
-                // the lambda that filters acceptable elements.
-                auto filter = [&selector](const size_t j) {
-                    return selector.is_member(j);
-                };
-
-                // the lambda that applies a filtered element.
-                auto apply = [&resi](const float ip, const idx_t j) {
-                    resi.add_result(ip, j);
-                };
-
-                // compute distances
-                fvec_inner_products_ny_if(x_i, y, d, ny, filter, apply);
-
-                resi.end();
-            }
-        }
-#ifdef FAISS_WITH_DNNL
-    }
-<<<<<<< HEAD
-=======
+        for (int64_t i = 0; i < nx; i++) {
+            const float* x_i = x + i * d;
+            resi.begin(i);
+
+            // the lambda that filters acceptable elements.
+            auto filter = [&selector](const size_t j) {
+                return selector.is_member(j);
+            };
+
+            // the lambda that applies a filtered element.
+            auto apply = [&resi](const float ip, const idx_t j) {
+                resi.add_result(ip, j);
+            };
+
+            // compute distances
+            fvec_inner_products_ny_if(x_i, y, d, ny, filter, apply);
+
+            resi.end();
+        }
+    }
 #ifdef KNOWHERE_WITH_DNNL
     }
->>>>>>> 71fd0cfd
 #endif
 }
 
